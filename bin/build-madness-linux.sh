#! /bin/sh

# Exit on error
set -ev

# Will build MADNESS stand-alone for Debug builds only
if [ "$BUILD_TYPE" = "Debug" ]; then

  # Environment variables
  if [ "$CXX" = "g++" ]; then
    export CC=/usr/bin/gcc-$GCC_VERSION
    export CXX=/usr/bin/g++-$GCC_VERSION
    export EXTRACXXFLAGS="-mno-avx"
    export F77=gfortran-$GCC_VERSION
  else
    export CC=/usr/bin/clang-$CLANG_VERSION
    export CXX=/usr/bin/clang++-$CLANG_VERSION
    export EXTRACXXFLAGS="-mno-avx -stdlib=libc++"
    export F77=gfortran-$GCC_VERSION
  fi

  export MPI_HOME=${INSTALL_PREFIX}/mpich
  export MPICC=$MPI_HOME/bin/mpicc
  export MPICXX=$MPI_HOME/bin/mpicxx
  export LD_LIBRARY_PATH=/usr/lib/lapack:/usr/lib/libblas:$LD_LIBRARY_PATH

  # list the prebuilt prereqs
  ls -l ${INSTALL_PREFIX}

  # where to install MADNESS (need for testing installed code)
  export INSTALL_DIR=${INSTALL_PREFIX}/madness

  # extract the tracked tag of MADNESS
  export MADNESS_TAG=`grep 'set(TA_TRACKED_MADNESS_TAG ' ${TRAVIS_BUILD_DIR}/external/versions.cmake | awk '{print $2}' | sed s/\)//g`
  echo "required MADNESS revision = ${MADNESS_TAG}"

  # make sure installed MADNESS tag matches the required tag, if not, remove INSTALL_DIR (will cause reinstall)
  if [ -f "${INSTALL_DIR}/include/madness/config.h" ]; then
    export INSTALLED_MADNESS_TAG=`grep 'define MADNESS_REVISION' ${INSTALL_DIR}/include/madness/config.h | awk '{print $3}' | sed s/\"//g`
    echo "installed MADNESS revision = ${INSTALLED_MADNESS_TAG}"
    if [ "${MADNESS_TAG}" != "${INSTALLED_MADNESS_TAG}" ]; then
      rm -rf "${INSTALL_DIR}"
    fi
  fi

  if [ ! -d "${INSTALL_DIR}" ]; then

    # make build dir
    cd ${BUILD_PREFIX}
    mkdir -p madness
    cd madness
<<<<<<< HEAD
=======
    if [ -n "${MADNESS_OVER_PARSEC}" ]; then
	    MADNESS_BACKEND_OPTION="-DMADNESS_TASK_BACKEND=PaRSEC"
    fi
>>>>>>> 42a969f0

    # check out the tracked tag of MADNESS
    git clone https://github.com/m-a-d-n-e-s-s/madness madness_src && cd madness_src && git checkout ${MADNESS_TAG} && cd ..

    cmake madness_src \
      -DCMAKE_TOOLCHAIN_FILE="${TRAVIS_BUILD_DIR}/cmake/toolchains/travis.cmake" \
      -DCMAKE_CXX_COMPILER=$CXX \
      -DCMAKE_C_COMPILER=$CC \
      -DMPI_CXX_COMPILER=$MPICXX \
      -DMPI_C_COMPILER=$MPICC \
      -DCMAKE_INSTALL_PREFIX="${INSTALL_DIR}" \
      -DCMAKE_BUILD_TYPE=$BUILD_TYPE \
      -DCMAKE_CXX_FLAGS="-ftemplate-depth=1024 -Wno-unused-command-line-argument ${EXTRACXXFLAGS}" \
      -DMADNESS_BUILD_MADWORLD_ONLY=ON \
      -DENABLE_MPI=ON \
      -DMPI_THREAD=multiple \
      -DENABLE_TBB=OFF \
      -DTBB_ROOT_DIR=/usr \
      -DFORTRAN_INTEGER_SIZE=4 \
      -DENABLE_LIBXC=OFF \
      -DENABLE_GPERFTOOLS=OFF \
      -DASSERTION_TYPE=throw \
<<<<<<< HEAD
      -DDISABLE_WORLD_GET_DEFAULT=ON
=======
      -DDISABLE_WORLD_GET_DEFAULT=ON \
            ${MADNESS_BACKEND_OPTION}
>>>>>>> 42a969f0

    # Build+install MADworld interface
    make -j2 install VERBOSE=1
  fi

fi<|MERGE_RESOLUTION|>--- conflicted
+++ resolved
@@ -49,15 +49,12 @@
     cd ${BUILD_PREFIX}
     mkdir -p madness
     cd madness
-<<<<<<< HEAD
-=======
     if [ -n "${MADNESS_OVER_PARSEC}" ]; then
 	    MADNESS_BACKEND_OPTION="-DMADNESS_TASK_BACKEND=PaRSEC"
     fi
->>>>>>> 42a969f0
 
     # check out the tracked tag of MADNESS
-    git clone https://github.com/m-a-d-n-e-s-s/madness madness_src && cd madness_src && git checkout ${MADNESS_TAG} && cd ..
+    git clone https://github.com/TESSEorg/madness.git madness_src && cd madness_src && git checkout ${MADNESS_TAG} && cd ..
 
     cmake madness_src \
       -DCMAKE_TOOLCHAIN_FILE="${TRAVIS_BUILD_DIR}/cmake/toolchains/travis.cmake" \
@@ -77,12 +74,8 @@
       -DENABLE_LIBXC=OFF \
       -DENABLE_GPERFTOOLS=OFF \
       -DASSERTION_TYPE=throw \
-<<<<<<< HEAD
-      -DDISABLE_WORLD_GET_DEFAULT=ON
-=======
       -DDISABLE_WORLD_GET_DEFAULT=ON \
             ${MADNESS_BACKEND_OPTION}
->>>>>>> 42a969f0
 
     # Build+install MADworld interface
     make -j2 install VERBOSE=1
