--- conflicted
+++ resolved
@@ -40,11 +40,7 @@
   - Boost.Container: header-only
   - Boost.Test: header-only or (optionally) as a compiled library, *only used for unit testing*
   - Boost.Range: header-only, *only used for unit testing*
-<<<<<<< HEAD
 - [BTAS](http://github.com/ValeevGroup/BTAS), tag 6ea57f09874f0db282f45855391fd411784af6a6 . If usable BTAS installation is not found, TiledArray will download and compile
-=======
-- [BTAS](http://github.com/ValeevGroup/BTAS), tag f1d9eaeaf8f88f54defec991d34c7790c6c45bb2 . If usable BTAS installation is not found, TiledArray will download and compile
->>>>>>> 3350bc6a
   BTAS from source. *This is the recommended way to compile BTAS for all users*.
 - [MADNESS](https://github.com/m-a-d-n-e-s-s/madness), tag 66b199a08bf5f33b1565811fc202a051ec1b0fbb .
   Only the MADworld runtime and BLAS/LAPACK C API component of MADNESS is used by TiledArray.
