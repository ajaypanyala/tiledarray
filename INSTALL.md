# TiledArray Installation Guide

## Synopsis

```.cpp
$ git clone https://github.com/ValeevGroup/TiledArray.git tiledarray
$ cd tiledarray
$ cmake -B build \
    -D CMAKE_INSTALL_PREFIX=/path/to/tiledarray/install \
    -D CMAKE_TOOLCHAIN_FILE=cmake/vg/toolchains/<toolchain-file-for-your-platform>.cmake \
    .
$ cmake --build build
(recommended, but optional): $ cmake --build build --target check
$ cmake --build build --target install
```

## Introduction

There are 2 ways to build TiledArray:
- by searching for pre-compiled dependencies first; some dependencies, if they are not found, TiledArray will build from source, and
- by building all critical dependencies from source.

Both methods are supported. However, for most users we _strongly_ recommend to build as many dependencies from source as possible. Only package maintainers have necessary expertise to properly build TiledArray from separately built components. Hence by default TiledArray will not look for precompiled versions of critical dependencies (MADNESS, BTAS, etc.).

## Prerequisites

- C++ compiler with support for the [C++17 standard](http://www.iso.org/standard/68564.html), or a more recent standard. This includes the following compilers:
  - [GNU C++](https://gcc.gnu.org/), version 7.0 or higher
  - [Clang](https://clang.llvm.org/), version 5 or higher
  - [Apple Clang](https://en.wikipedia.org/wiki/Xcode), version 9.3 or higher
  - [Intel C++ compiler](https://software.intel.com/en-us/c-compilers), version 19 or higher

- [CMake](https://cmake.org/), version 3.15 or higher; if CUDA support is needed, CMake 3.18 or higher is required.
- [Git](https://git-scm.com/) 1.8 or later (required to obtain TiledArray and MADNESS source code from GitHub)
- [Eigen](http://eigen.tuxfamily.org/), version 3.3.5 or higher; if CUDA is enabled then 3.3.7 is required (will be downloaded automatically, if missing)
- [Boost libraries](www.boost.org/), version 1.59 or higher (will be downloaded automatically, if missing). The following principal Boost components are used:
  - Boost.Iterator: header-only
  - Boost.Container: header-only
  - Boost.Test: header-only or (optionally) as a compiled library, *only used for unit testing*
  - Boost.Range: header-only, *only used for unit testing*
<<<<<<< HEAD
- [BTAS](http://github.com/ValeevGroup/BTAS), tag da2cb0ea3f10b0a88b1532e708c7358ca92bde6a . If usable BTAS installation is not found, TiledArray will download and compile
=======
- [BTAS](http://github.com/ValeevGroup/BTAS), tag f1d9eaeaf8f88f54defec991d34c7790c6c45bb2 . If usable BTAS installation is not found, TiledArray will download and compile
>>>>>>> c84edbb6
  BTAS from source. *This is the recommended way to compile BTAS for all users*.
- [MADNESS](https://github.com/m-a-d-n-e-s-s/madness), tag 66b199a08bf5f33b1565811fc202a051ec1b0fbb .
  Only the MADworld runtime and BLAS/LAPACK C API component of MADNESS is used by TiledArray.
  If usable MADNESS installation is not found, TiledArray will download and compile
  MADNESS from source. *This is the recommended way to compile MADNESS for all users*.
  A detailed list of MADNESS prerequisites can be found at [MADNESS' INSTALL file](https://github.com/m-a-d-n-e-s-s/madness/blob/master/INSTALL_CMake);
  it also also contains detailed
  MADNESS compilation instructions.

Compiling MADNESS requires the following prerequisites:
  - An implementation of Message Passing Interface version 2 or 3, with support
    for `MPI_THREAD_MULTIPLE`.
  - (optional)
    Intel Thread Building Blocks (TBB), available in a [commercial](software.intel.com/tbb) or
    an [open-source](https://www.threadingbuildingblocks.org/) form

Compiling BTAS requires the following prerequisites:
  - [blaspp](https://bitbucket.org/icl/blaspp.git) -- C++ API for BLAS
  - [lapackpp](https://bitbucket.org/icl/lapackpp.git) -- C++ API for LAPACK
  - BLAS and LAPACK libraries

Optional prerequisites:
- [CUDA compiler and runtime](https://developer.nvidia.com/cuda-zone) -- for execution on CUDA-enabled accelerators. CUDA 11 or later is required. Support for CUDA also requires the following additional prerequisites, both of which will be built and installed automatically if missing:
  - [LibreTT](github.com/victor-anisimov/LibreTT) -- free tensor transpose library for CUDA, HIP, and SYCL platforms that is based on the [original cuTT library](github.com/ap-hynninen/cutt) extended to provide thread-safety improvements (via github.com/ValeevGroup/cutt) and extended to non-CUDA platforms by [@victor-anisimov](github.com/victor-anisimov) (tag 68abe31a9ec6fd2fd9ffbcd874daa80457f947da).
  - [Umpire](github.com/LLNL/Umpire) -- portable memory manager for heterogeneous platforms (tag f9640e0fa4245691cdd434e4f719ac5f7d455f82).
- [Doxygen](http://www.doxygen.nl/) -- for building documentation (version 1.8.12 or later).
- [ScaLAPACK](http://www.netlib.org/scalapack/) -- a distributed-memory linear algebra package. If detected, the following C++ components will also be sought and downloaded, if missing:
  - [scalapackpp](https://github.com/wavefunction91/scalapackpp.git) -- a modern C++ (C++17) wrapper for ScaLAPACK (tag 28433942197aee141cd9e96ed1d00f6ec7b902cb); pulls and builds the following additional prerequisite
    - [blacspp](https://github.com/wavefunction91/blacspp.git) -- a modern C++ (C++17) wrapper for BLACS
- Python3 interpreter -- to test (optionally-built) Python bindings
- [Range-V3](https://github.com/ericniebler/range-v3.git) -- a Ranges library that served as the basis for Ranges component of C++20; only used for some unit testing of the functionality anticipated to be supported by future C++ standards.
- [TTG](https://github.com/TESSEorg/ttg.git) -- C++ implementation of the Template Task Graph programming model for fine-grained flow-graph composition of distributed memory programs.

Many of these dependencies can be installed with a package manager,
such as Homebrew on OS X or apt-get on Debian Linux distributions;
this is the preferred method. Since configuring and building other
dependencies (such as MADNESS) can be difficult even for experts,
we recommend letting the TiledArray download and build them for you.

## Obtain TiledArray source code

Check out the source code as follows:

```
$ git clone https://github.com/ValeevGroup/tiledarray.git
```

It is necessary to compile TiledArray outside of the source code tree. Most users can simply create
a build directory inside the source tree:

```
$ cd tiledarray; mkdir build; cd build
```

Instructions below assume that you are located in the build directory. We will assume that
the environment variable `TILEDARRAY_SOURCE_DIR` specifies the location of the
TiledArray source tree.

## Configure TiledArray

TiledArray is configured and built with CMake. When configuring with CMake, you specify a set
of CMake variables on the command line, where each variable argument is prepended with the '-D'
option. Typically, you will need to specify the install path for TiledArray,
build type, and MPI Compiler wrappers.

For basic builds you may not need to provide any arguments to CMake, however most users will want to nudge CMake towards configuring TiledArray as desired by specifying the C++ compiler to use, the MPI compiler wrapper to use, etc. The Valeev Research Group provides a number of toolchain files that can be used to specify a generic or a specific platform, e.g. to compile MPQC on MacOS use this script:
```
$ cmake -D CMAKE_INSTALL_PREFIX=/path/to/install/tiledarray \
        -D CMAKE_BUILD_TYPE=Release \
        -D CMAKE_TOOLCHAIN_FILE=cmake/vg/toolchains/macos-clang-mpi-accelerate.cmake \
        $TILEDARRAY_SOURCE_DIR
```
Note that the `macos-clang-mpi-accelerate` toolchain file is part of the [the Valeev Group CMake kit](https://github.com/ValeevGroup/kit-cmake/tree/master/toolchains) which is downloaded and placed within the build tree by CMake at configure time.

Following are several common examples of configuring TiledArray where instead of a toolchain file
we specify CMake variables "manually" (on the command line).

* Basic configuration. This will search for dependencies on your system. If the 
  required dependencies are not found on your system, they will be downloaded 
  and installed during the build process (this includes Eigen, Boost,
  and MADNESS, but not MPI or TBB). The `CMAKE_PREFIX_PATH` cache variables
  is a semicolon separated list of search paths. 

```
$ cmake -D CMAKE_INSTALL_PREFIX=/path/to/install/tiledarray \
        -D CMAKE_BUILD_TYPE=Release \
        -D CMAKE_PREFIX_PATH=/path/to/dependency;/path/to/another/dependency \
        $TILEDARRAY_SOURCE_DIR
```

* Basic configuration with unit tests.

```
$ cmake -D CMAKE_INSTALL_PREFIX=/path/to/install/tiledarray \
        -D CMAKE_BUILD_TYPE=Debug \
        -D BOOST_ROOT=/path/to/boost \
        -D CMAKE_PREFIX_PATH=/path/to/dependency;/path/to/another/dependency \
        $TILEDARRAY_SOURCE_DIR
```

* Specify dependencies, w/o MADNESS installed on the system

```
$ cmake -D CMAKE_INSTALL_PREFIX=/path/to/install/tiledarray \
        -D CMAKE_BUILD_TYPE=Release \
        -D EIGEN3_INCLUDE_DIR=/path/to/eigen/include/eigen3 \
        -D LAPACK_LIBRARIES="-L/path/to/lapack/lib -llapack -L/path/to/blas/lib -lblas" \
        -D TBB_ROOT_DIR=/path/to/tbb \
        -D CMAKE_C_COMPILER=gcc \
        -D CMAKE_CXX_COMPILER=g++ \
        -D MPI_C_COMPILER=mpicc \
        -D MPI_CXX_COMPILER=mpicxx \
        $TILEDARRAY_SOURCE_DIR
```

* Specify dependencies, w/ MADNESS installed on the system

```
$ cmake -D CMAKE_INSTALL_PREFIX=/path/to/install/tiledarray \
        -D CMAKE_BUILD_TYPE=Release \
        -D EIGEN3_INCLUDE_DIR=/path/to/eigen/include/eigen3 \
        -D LAPACK_LIBRARIES="-L/path/to/lapack/lib -llapack -L/path/to/blas/lib -lblas" \
        -D MADNESS_ROOT_DIR=/path/to/madness \
        -D CMAKE_C_COMPILER=gcc \
        -D CMAKE_CXX_COMPILER=g++ \
        -D MPI_C_COMPILER=mpicc \
        -D MPI_CXX_COMPILER=mpicxx \
        $TILEDARRAY_SOURCE_DIR
```

Additional CMake variables are given below.

## Common CMake variables

* `CMAKE_C_COMPILER` -- The C compiler
* `CMAKE_CXX_COMPILER` -- The C++ compiler
* `CMAKE_C_FLAGS` -- The C compile flags (includes CPPFLAGS and CFLAGS)
* `CMAKE_CXX_FLAGS` -- The C++ compile flags (includes CPPFLAGS and CXXFLAGS)
* `CMAKE_EXE_LINKER_FLAGS` -- The linker flags
* `CMAKE_BUILD_TYPE` -- Optimization/debug build type options include
  `Debug` (optimization off, debugging symbols and assersions on), `Release` (optimization on, debugging symbols and assertions off), `RelWithDebInfo` (optimization on, debugging symbols and assertions on) and `MinSizeRel` (same as `Release` but optimized for executable size). The default is empty build type. It is recommended that you set the build type explicitly.
* `BUILD_SHARED_LIBS` -- Enable shared libraries. This option is only available if the platform supports shared libraries; if that's true and `TA_ASSUMES_ASLR_DISABLED` is `ON` (see below) the default is `ON`, otherwise the default is `OFF`.
* `CMAKE_CXX_STANDARD` -- Specify the C++ ISO Standard to use. Valid values are `17` (default), and `20`.

Most of these are best specified in a _toolchain file_. TiledArray is recommended to use the toolchains distributed via [the Valeev Group CMake kit](https://github.com/ValeevGroup/kit-cmake/tree/master/toolchains). TiledArray by default downloads (via [the FetchContent CMake module](https://cmake.org/cmake/help/latest/module/FetchContent.html)) the VG CMake toolkit which makes the toolchains available without having to download the toolchain files manually. E.g., to use toolchain `x` from the VG CMake kit repository provide `-DCMAKE_TOOLCHAIN_FILE=cmake/vg/toolchains/x.cmake` to CMake when configuring TiledArray.

It is typically not necessary to specify optimization or debug flags as the
default values provided by CMake are usually correct.

## TiledArray, MADNESS runtime, and the Address Space Layout Randomization (ASLR)

ASLR is a standard technique for increasing platform security implemented by the OS kernel and/or the dynamic linker by randomizing both where the shared libraries are loaded as well as (when enabled) the absolute position of the executable in memory (such executables are known as position-independent executables). Until recently TiledArray and other MADNESS-based applications could not be used on platforms with ASLR if ran with more than 1 MPI rank; if properly configured and built TA can now be safely used on ASLR platforms. Use the following variables to control the ASLR-related aspects of TiledArray and the underlying MADNESS runtime.

* `TA_ASSUMES_ASLR_DISABLED` -- TiledArray and MADNESS runtime will assume that the Address Space Layout Randomization (ASLR) is off. By default `TA_ASSUMES_ASLR_DISABLED` is set to `OFF` (i.e. ASLR is assumed to be enabled); this will cause all TiledArray libraries by default to be static (`BUILD_SHARED_LIBS=OFF`) and compiled as position-independent code (`CMAKE_POSITION_INDEPENDENT_CODE=ON`). This will also enable a runtime check in MADworld for ASLR.
* `CMAKE_POSITION_INDEPENDENT_CODE` -- This standard CMake variable controls whether targets are compiled by default as position-independent code or not. If `BUILD_SHARED_LIBS=OFF` need to set this to `ON` if want to use the TiledArray libraries to build shared libraries or position-independent executables.

To make things more concrete, consider the following 2 scenarios:
* Platform with ASLR disabled -- set `TA_ASSUMES_ASLR_DISABLED=ON` to set the defaults correctly and enable the ASLR check. `BUILD_SHARED_LIBS` can be set to `ON` (to produce shared TA/MADworld libraries, e.g., to minimize the executable size) or to `OFF` to produce static libraries. If the TA+MADworld static libraries will be linked into shared libraries set `CMAKE_POSITION_INDEPENDENT_CODE=ON`, otherwise `CMAKE_POSITION_INDEPENDENT_CODE` will be set to OFF for maximum efficiency of function calls.
* Platform with ASLR enabled -- this is the default. Setting `BUILD_SHARED_LIBS=ON` in this scenario will produce executables that can only be safely used with 1 MPI rank, thus `BUILD_SHARED_LIBS` will be defaulted to OFF (i.e. TA+MADworld libraries will be built as static libraries). `CMAKE_POSITION_INDEPENDENT_CODE` is by default set to `ON`, thus TA+MADworld libraries can be linked into position-independent executables safely. TA+MADworld libraries can also be linked into a shared library, provided that *ALL* code using TA+MADworld is part of the *SAME* shared library. E.g. to link TA+MADworld into a Python module compile TA+MADworld libraries and their dependents as static libraries (with `CMAKE_POSITION_INDEPENDENT_CODE=ON`) and link them all together into a single module (same logic applies to shared libraries using TA+MADworld).

## MPI

You may choose from MPICH, MVAPICH, OpenMPI, Intel MPI, or your vendor provided 
MPI implementation. Specify the C and C++ MPI compiler wrappers with the 
following CMake cache variables:

* MPI_C_COMPILER -- The MPI C compiler wrapper
* MPI_CXX_COMPILER -- The MPI C++ compiler wrapper

You can build TiledArray without MPI support by setting ENABLE_MPI to OFF.
Though we strongly recommend compiling with MPI even if you do not intend
to use TiledArray in a distributed memory environment. Note, if you
build MADNESS yourself, you must also configure MADNESS with `ENABLE_MPI=OFF`
to enable this option.

## Linear Algebra: BLAS/LAPACK/ScaLAPACK

Even for basic operation TiledArray requires a serial BLAS implementation, either by linking with a
serial version of the BLAS library or by setting the number of threads to one
(1) with an environment variable. This is necessary because TiledArray evaluates tensor
expressions in parallel by subdividing them into small tasks, each of which is assumed
to be single-threaded; attempting to run a multi-threaded BLAS function inside
tasks will oversubscribe the hardware cores (this only exception to this if the MADNESS
runtime uses the same task backend as the BLAS library; this only happens if MADNESS
is configured to use Intel TBB and TBB-based Intel MKL library is used). Thus
it is user's responsibility to correctly specify the BLAS/LAPACK libraries and/or
set the environment variables (e.g. `OMP_NUM_THREADS`, `MKL_NUM_THREADS`, etc.)
to ensure single-threaded execution of BLAS/LAPACK kernels
as needed.

As of version 1.0 TiledArray also provides a direct (non-iterative) linear solvers API
implemented using LAPACK and (optionally) ScaLAPACK. Therefore LAPACK is now a mandatory
prerequisite of TiledArray. The use of ScaLAPACK can be enabled by setting CMake cache
variable `ENABLE_SCALAPACK` to `ON`.

Robust discovery of linear algebra libraries, and _especially_ their distributed-memory
variants, is a complex process. Unfortunately even for serial/shared-memory linear
algebra libraries only basic scenarios are supported by the standard CMake modules
(e.g., [BLAS](https://cmake.org/cmake/help/latest/module/FindBLAS.html) and
[LAPACK](https://cmake.org/cmake/help/latest/module/FindLAPACK.html)).
There are several discovery mechanisms available for robust discovery of linear
algebra in TA:
- By specifying the `BLAS_LIBRARIES`, `LAPACK_LIBRARIES`, and (if `ENABLE_SCALAPACK` is on)
  `ScaLAPACK_LIBRARIES` CMake cache variables via CMake command line or via a toolchain.
  Doing this overrides all other mechanisms of discovery described below and is recommended
  if the discovery fails for some reason. To help with setting these variables for specific
  platforms consider using toolchain files from
  [the Valeev Group CMake kit](https://github.com/ValeevGroup/kit-cmake/tree/master/toolchains) (see examples above).
- The default discovery method utilizes [the recently developed linear algebra discovery kit](https://github.com/wavefunction91/cmake-modules) developed by
  [David Williams-Young](https://github.com/wavefunction91) and co-workers
  for the [NWChemEx project](https://github.com/)NWChemEx-Project). The
  discovery modules will override the standard CMake modules for BLAS and LAPACK,
  provide modules to discover BLACS and ScaLAPACK. These modules
  will then be invoked to discover the linear algebra libraries as robustly as
  feasible. The following CMake cache variables can be used to control the behavior
  of the NWChemEx discovery kit:
  - `{BLAS,LAPACK,ScaLAPACK}_PREFERS_STATIC`: if set to on, will prefer to link the corresponding component statically.
  - `{BLAS,LAPACK,ScaLAPACK}_PREFERENCE_LIST`: these specify the variants of the corresponding libraries to search,
    in the order of preference. The following are permitted values in these lists:
    - `ReferenceBLAS`: NETLIB reference implementations
    - `IntelMKL`: Intel Math Kernel Library
    - `IBMESSL`: IBM Engineering and Scientific Subroutine Library
    - `BLIS`: BLAS-Like Instantiation Software
    - `OpenBLAS`: OpenBLAS
    - `Accelerate`: Apple's Accelerate framework
    - `FLAME`: (LAPACK-only) [libFLAME](https://www.cs.utexas.edu/~flame/web/libFLAME.html)
    *N.B.* These differ from the recognized values of the `BLA_VENDOR` variable used by the [BLAS+LAPACK CMake modules](https://cmake.org/cmake/help/latest/module/FindBLAS.html).
- If the use of the NWChemEx kit is disabled by setting CMake cache variable `ENABLE_WFN91_LINALG_DISCOVERY_KIT` to `OFF`
  BLAS/LAPACK are imported transitively via the BLAS++/LAPACK++ libraries (which are themselves
  imported transitively via the BTAS library). Under the most common scenario, where TiledArray
  will configure and compile BTAS dependency and its BLAS++/LAPACK++ prerequisites from source
  (this is strongly recommended), BLAS/LAPACK will thus be discovered and imported by
  BLAS++/LAPACK++ during the TA configuration. There are 2 mechanisms by which BLAS++/LAPACK++
  discover BLAS/LAPACK:
  - _the built-in custom discovery kit_; no options exist to provide any control
  - standard CMake [BLAS](https://cmake.org/cmake/help/latest/module/FindBLAS.html)/[LAPACK](https://cmake.org/cmake/help/latest/module/FindLAPACK.html) modules.
  
  The latter is used if CMake cache variable `BLA_VENDOR` is specified:
  - `BLA_VENDOR` -- controls which vendor BLAS/LAPACK library will be sought
    (see [CMake docs](https://cmake.org/cmake/help/latest/module/FindLAPACK.html));
    by default all possible vendor libraries will be considered. E.g., to force the use of the Accelerate
    framework on MacOS use `-DBLA_VENDOR=Apple`.

  Unfortunately, if the standard CMake modules discover BLAS/LAPACK,
  BLAS++/LAPACK++ will not attempt to discover their name mangling convention.
  To specify the name mangling to be assumed by BLAS++/LAPACK++ specify CMake cache variable `LINALG_MANGLING`:
  - `LINALG_MANGLING` -- specifies the name mangling assumed by BLAS++/LAPACK++
     when using BLAS/LAPACK. Valid values are:
    - `lower`: function/variable `dgemm` will be mangled to `dgemm`,
    - `UPPER`: function/variable `dgemm` will be mangled to `DGEMM`,
    - `lower_`: function/variable `dgemm` will be mangled to `dgemm_` (default).

  More information can be found in the installation instructions for
  [BLAS++](https://icl.bitbucket.io/blaspp/md__i_n_s_t_a_l_l.html) and
  [LAPACK++](https://icl.bitbucket.io/lapackpp/md__i_n_s_t_a_l_l.html).
  
  Note that BLAS++/LAPACK++ discover BLAS and LAPACK only; ScaLAPACK
  library is always discovered using the NWChemEx kit.

Also note that all discovery methods respect the following CMake cache variable:
- `BLA_STATIC` -- indicates whether static or shared LAPACK and BLAS libraries will be preferred.

Additional platform-specific BLAS/LAPACK notes are listed below.

### Intel Math Kernel Library (MKL)

Intel MKL is a freely-available collection of high-performance libraries that implements BLAS, LAPACK, and ScaLAPACK APIs. MKL is complex: it supports both serial kernels as well as parallel kernels that can take advantage of multiple cores via the use of OpenMP and Intel TBB (the [Intel OneAPI toolkit](https://software.intel.com/oneapi) provides MKL also capable of execution on some Intel GPUs and FPGAs), and the [necessary MKL link options](https://software.intel.com/sites/products/mkl/mkl_link_line_advisor.htm) will depend on the compiler, OS, and other details.

To discover and configure the use of Intel MKL consider these suggestions:
- The use of NWChemEx discovery kit is strongly recommended for discovering Intel MKL. The following CMake cache variables can be used to specify the desired Intel MKL configuration:
  - `IntelMKL_PREFERS_STATIC`: whether to look for static or shared/dynamic libraries (default = `OFF`)
  - `IntelMKL_THREAD_LAYER`: which threading backend to use, supported values are `sequential`, `openmp`, and `tbb` (default = `openmp`)
  - `IntelMKL_OMP_LIBRARY`: which thread library to use, supported values are `Intel`, `GNU`, and `PGI` (default depends on the compile)

- Most common configurations of Intel MKL can also be discovered by BLAS++/LAPACK++ automatically; if needed, specifying `BLA_VENDOR` with [appropriate argument](https://cmake.org/cmake/help/latest/module/FindBLAS.html#input-variables) can be used to force TiledArray to use MKL. Unfortunately it is not possible to specify the use of TBB-based backend for MKL without the use of a toolchain file.
  
- All MKL-enabled toolchains in [The Valeev Group CMake kit](https://github.com/ValeevGroup/kit-cmake/tree/master/toolchains) can be used to configure TiledArray to use sequential, OpenMP, or TBB backend by setting the `MKL_THREADING` CMake cache variable to `SEQ`, `OMP`, or `TBB`, respectively. The toolchains also respect the user-provided choice of `BLA_STATIC`. If multiple MKL versions are present on your system, specify the apropriate variant of the library by loading the corresponding `mklvars.sh` script to set environment variables `MKLROOT` and, if necessary, `LD_LIBRARY_PATH`/`DYLD_LIBRARY_PATH`.
  
  On 64-bit platforms it is possible to specify whether to use 32-bit (`LP64`, the default) or 64-bit (`ILP64`) integers in BLAS/LAPACK API. To choose the `ILP64` interface when using the VG MKL toolchains set CMake cache variable `INTEGER4` to `OFF`; the same is achieved when using the default BLAS/LAPACK detection by setting `BLA_VENDOR` to [one of the valid `Intel*64ilp*` choices](https://cmake.org/cmake/help/latest/module/FindBLAS.html#input-variables). N.B. Currently `ILP64` variant of BLACS/ScaLAPACK is not supported, due to [a pending issue](https://github.com/wavefunction91/blacspp/issues/5).

Also note that even if OpenMP or TBB backends are used, TiledArray will be default set the number of threads to be used by MKL kernels to 1, regardless of the value of environment variables `MKL_NUM_THREADS`/`OMP_NUM_THREADS`. It is possible to change the number of threads to be used programmatically in your application by calling MKL function `mkl_set_num_threads()`.

## CUDA

Support for execution on CUDA-enabled hardware is controlled by the following variables:

* `ENABLE_CUDA`  -- Set to `ON` to turn on CUDA support. [Default=OFF].
* `CMAKE_CUDA_HOST_COMPILER`  -- Set to the path to the host C++ compiler to be used by CUDA compiler. CUDA compilers used to be notorious for only being able to use specific C++ host compilers, but support for more recent C++ host compilers has improved. The default is determined by the CUDA compiler and the user environment variables (`PATH` etc.).
* `ENABLE_CUDA_ERROR_CHECK` -- Set to `ON` to turn on assertions for successful completion of calls to CUDA runtime and libraries. [Default=OFF].
* `LIBRETT_INSTALL_DIR` -- the installation prefix of the pre-installed LibreTT library. This should not be normally needed; it is strongly recommended to let TiledArray build and install LibreTT.
* `UMPIRE_INSTALL_DIR` -- the installation prefix of the pre-installed Umpire library. This should not be normally needed; it is strongly recommended to let TiledArray build and install Umpire.

For the CUDA compiler and toolkit to be discoverable the CUDA compiler (`nvcc`) should be in the `PATH` environment variable. Refer to the [FindCUDAToolkit module](https://cmake.org/cmake/help/latest/module/FindCUDAToolkit.html) for more info.

## Eigen 3

You can specify the install location of Eigen 3 with the following CMake cache
variable:

* `EIGEN3_INCLUDE_DIR` -- The path to the Eigen 3 include directory

If Eigen is not found at the configure time, it will be downloaded from the Bitbucket repository.

## Python

To build Python bindings use the following variable:

* `TA_PYTHON` -- Set to `ON` to build Python bindings.

This also requires setting `BUILD_SHARED_LIBS` to `ON`.

## MADNESS

TiledArray uses a non-release version of MADNESS. Therefore, you should NOT
expect the most recent release of MADNESS to work with TiledArray. To ensure you
are using the correct version of MADNESS, we recommend allowing CMake to
automatically download, configure, and build MADNESS (this is the default
behavior). When CMake is configuring TiledArray, it will checkout
the correct revision of MADNESS.

The following CMake options may be used to modify build behavior or find MADNESS:

* `ENABLE_MPI` -- Enable MPI [Default=ON]
* `ENABLE_SCALAPACK` -- Enable the use of ScaLAPACK bindings [Default=OFF]
* `ENABLE_TBB` -- Enable the use of TBB when building MADNESS [Default=ON]
* `ENABLE_GPERFTOOLS` -- Enable the use of gperftools when building MADNESS [Default=OFF]
* `ENABLE_TCMALLOC_MINIMAL` -- Enable the use of gperftool's tcmalloc_minimal library only (the rest of gperftools is skipped) when building MADNESS [Default=OFF]
* `ENABLE_LIBUNWIND` -- Force the discovery of libunwind library when building MADNESS [Default=OFF]
* `ENABLE_WFN91_LINALG_DISCOVERY_KIT` -- Enable the use of NWChemEx's linear algebra discovery [Default=ON]
* `MADNESS_SOURCE_DIR` -- Path to the MADNESS source directory
* `MADNESS_BINARY_DIR` -- Path to the MADNESS build directory
* `MADNESS_URL` -- Path to the MADNESS repository [Default=MADNESS git repository]
* `MADNESS_TAG` -- Revision hash or tag to use when building MADNESS (expert only)
* `MADNESS_CMAKE_EXTRA_ARGS` -- Extra flags passed to MADNESS cmake command
* `MADNESS_CMAKE_GENERATOR` -- the CMake generator to use for building MADNESS [Default=Generator used to build TiledArray]

The following environment variables can be used to help discovery of MADNESS dependencies:
* `TBBROOT` -- the install prefix of TBB
* `GPERFTOOLS_DIR` -- the install prefix of gperftools
* `LIBUNWIND_DIR` -- the install prefix of libunwind

If you wish to install MADNESS yourself, we recommend downloading the latest
version from the MADNESS git repository. You should not expect the latest 
release version to work correctly with TiledArray. You can specify the install
directory with:

* `MADNESS_ROOT_DIR` -- MADNESS install directory
* `CMAKE_INSTALL_PREFIX` -- Semicolon separated list of directory CMake will use
      to search for software dependencies.

## Advanced configure options:

The following CMake cache variables are tuning parameters. You should only
modify these values if you know the values for your patricular system.

* `VECTOR_ALIGNMENT` -- The alignment of memory for Tensor in bytes [Default=16]
* `CACHE_LINE_SIZE` -- The cache line size in bytes [Default=64]

`VECTOR_ALIGNMENT` controls the alignment of Tensor data, and `CACHE_LINE_SIZE`
controls the size of automatic loop unrolling for tensor operations. TiledArray
does not currently use explicit vector instructions (i.e. intrinsics), but
the code is written in such a way that compilers can more easily autovectorize
the operations when supported. In a future version, explicit vectorization
support may be added.

## Expert configure options:

* `TA_EXPERT` -- Set to `ON` to disable automatic installation of prerequisites. Useful for experts, hence the name. [Default=OFF].
* `TA_ASSERT_POLICY` -- Set to `TA_ASSERT_IGNORE` to disable `TA_ASSERT` assertions, `TA_ASSERT_THROW` to cause `TA_ASSERT` assertions to throw, `TA_ASSERT_ABORT` to cause `TA_ASSERT` assertions to abort. The default is `TA_ASSERT_IGNORE` if CMake uses a single-configuration generator and`CMAKE_BUILD_TYPE` is set to `Release` or `MinSizeRel`, else the default is `TA_ASSERT_THROW`.
* `BUILD_TESTING` -- Set of `OFF` to disable building unit tests. The default is `ON`.
* `TA_TRACE_TASKS` -- Set to `ON` to enable tracing of MADNESS tasks using custom task tracer. Note that standard profilers/tracers are generally useless (except in the trivial cases) with MADWorld-based programs since the submission context of tasks is not captured by standard tracing tools; this makes it impossible in a nontrivial program to attribute tasks to source code. WARNING: task tracing his will greatly increase the memory requirements. [Default=OFF].
* `TA_RANGEV3` -- Set to `ON` to find or fetch the Range-V3 library and enable additional tests of TA components with constructs anticipated to be supported in the future. [Default=OFF].
* `TA_TTG` -- Set to `ON` to find or fetch the TTG library. [Default=OFF]. 
* `TA_SIGNED_1INDEX_TYPE` -- Set to `OFF` to use unsigned 1-index coordinate type (default for TiledArray 1.0.0-alpha.2 and older). The default is `ON`, which enables the use of negative indices in coordinates.
* `TA_MAX_SOO_RANK_METADATA` -- Specifies the maximum rank for which to use Small Object Optimization (hence, avoid the use of the heap) for metadata. The default is `8`.
* `TA_TENSOR_MEM_PROFILE` -- Set to `ON` to profile memory allocations in TA::Tensor.
* `TA_UT_CTEST_TIMEOUT` -- The value (in seconds) of the timeout to use for running the TA unit tests via CTest when building the `check`/`check-tiledarray` targets. The default timeout is 1500s.
 
# Build TiledArray

```
    $ cmake --build .
    (optional) $ cmake --build . --target check
    $ cmake --build . --target install
```<|MERGE_RESOLUTION|>--- conflicted
+++ resolved
@@ -30,6 +30,8 @@
   - [Apple Clang](https://en.wikipedia.org/wiki/Xcode), version 9.3 or higher
   - [Intel C++ compiler](https://software.intel.com/en-us/c-compilers), version 19 or higher
 
+  See the current [Travis CI matrix](.travis.yml) for the most up-to-date list of compilers that are known to work.
+
 - [CMake](https://cmake.org/), version 3.15 or higher; if CUDA support is needed, CMake 3.18 or higher is required.
 - [Git](https://git-scm.com/) 1.8 or later (required to obtain TiledArray and MADNESS source code from GitHub)
 - [Eigen](http://eigen.tuxfamily.org/), version 3.3.5 or higher; if CUDA is enabled then 3.3.7 is required (will be downloaded automatically, if missing)
@@ -38,11 +40,7 @@
   - Boost.Container: header-only
   - Boost.Test: header-only or (optionally) as a compiled library, *only used for unit testing*
   - Boost.Range: header-only, *only used for unit testing*
-<<<<<<< HEAD
-- [BTAS](http://github.com/ValeevGroup/BTAS), tag da2cb0ea3f10b0a88b1532e708c7358ca92bde6a . If usable BTAS installation is not found, TiledArray will download and compile
-=======
 - [BTAS](http://github.com/ValeevGroup/BTAS), tag f1d9eaeaf8f88f54defec991d34c7790c6c45bb2 . If usable BTAS installation is not found, TiledArray will download and compile
->>>>>>> c84edbb6
   BTAS from source. *This is the recommended way to compile BTAS for all users*.
 - [MADNESS](https://github.com/m-a-d-n-e-s-s/madness), tag 66b199a08bf5f33b1565811fc202a051ec1b0fbb .
   Only the MADworld runtime and BLAS/LAPACK C API component of MADNESS is used by TiledArray.
@@ -70,7 +68,7 @@
   - [Umpire](github.com/LLNL/Umpire) -- portable memory manager for heterogeneous platforms (tag f9640e0fa4245691cdd434e4f719ac5f7d455f82).
 - [Doxygen](http://www.doxygen.nl/) -- for building documentation (version 1.8.12 or later).
 - [ScaLAPACK](http://www.netlib.org/scalapack/) -- a distributed-memory linear algebra package. If detected, the following C++ components will also be sought and downloaded, if missing:
-  - [scalapackpp](https://github.com/wavefunction91/scalapackpp.git) -- a modern C++ (C++17) wrapper for ScaLAPACK (tag 28433942197aee141cd9e96ed1d00f6ec7b902cb); pulls and builds the following additional prerequisite
+  - [scalapackpp](https://github.com/wavefunction91/scalapackpp.git) -- a modern C++ (C++17) wrapper for ScaLAPACK (tag 711ef363479a90c88788036f9c6c8adb70736cbf); pulls and builds the following additional prerequisite
     - [blacspp](https://github.com/wavefunction91/blacspp.git) -- a modern C++ (C++17) wrapper for BLACS
 - Python3 interpreter -- to test (optionally-built) Python bindings
 - [Range-V3](https://github.com/ericniebler/range-v3.git) -- a Ranges library that served as the basis for Ranges component of C++20; only used for some unit testing of the functionality anticipated to be supported by future C++ standards.
