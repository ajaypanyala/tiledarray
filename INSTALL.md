--- conflicted
+++ resolved
@@ -34,17 +34,13 @@
 
 - [CMake](https://cmake.org/), version 3.15 or higher; if CUDA support is needed, CMake 3.18 or higher is required.
 - [Git](https://git-scm.com/) 1.8 or later (required to obtain TiledArray and MADNESS source code from GitHub)
-- [Eigen](http://eigen.tuxfamily.org/), version 3.3 or higher; if CUDA is enabled then 3.3.7 is required (will be downloaded automatically, if missing)
+- [Eigen](http://eigen.tuxfamily.org/), version 3.3.5 or higher; if CUDA is enabled then 3.3.7 is required (will be downloaded automatically, if missing)
 - [Boost libraries](www.boost.org/), version 1.59 or higher (will be downloaded automatically, if missing). The following principal Boost components are used:
   - Boost.Iterator: header-only
   - Boost.Container: header-only
   - Boost.Test: header-only or (optionally) as a compiled library, *only used for unit testing*
   - Boost.Range: header-only, *only used for unit testing*
-<<<<<<< HEAD
 - [BTAS](http://github.com/ValeevGroup/BTAS), tag e0dab058dce38712472ded4480eda8022ba0857a . If usable BTAS installation is not found, TiledArray will download and compile
-=======
-- [BTAS](http://github.com/ValeevGroup/BTAS), tag 4d013e3a32ec92b2fe1b51cddc9fa7678734e82c . If usable BTAS installation is not found, TiledArray will download and compile
->>>>>>> 42a969f0
   BTAS from source. *This is the recommended way to compile BTAS for all users*.
 - [MADNESS](https://github.com/m-a-d-n-e-s-s/madness), tag 997e8b458c4234fb6c8c2781a5df59cb14b7e700 .
   Only the MADworld runtime and BLAS/LAPACK C API component of MADNESS is used by TiledArray.
@@ -69,16 +65,11 @@
 Optional prerequisites:
 - [CUDA compiler and runtime](https://developer.nvidia.com/cuda-zone) -- for execution on CUDA-enabled accelerators. CUDA 11 or later is required. Support for CUDA also requires the following additional prerequisites, both of which will be built and installed automatically if missing:
   - [cuTT](github.com/ValeevGroup/cutt) -- CUDA transpose library; note that our fork of the [original cuTT repo](github.com/ap-hynninen/cutt) is required to provide thread-safety (tag 0e8685bf82910bc7435835f846e88f1b39f47f09).
-  - [Umpire](github.com/LLNL/Umpire) -- portable memory manager for heterogeneous platforms (tag 5201a47a35e3844160dcbecd0916f8c96aa7dd07).
+  - [Umpire](github.com/LLNL/Umpire) -- portable memory manager for heterogeneous platforms (tag f9640e0fa4245691cdd434e4f719ac5f7d455f82).
 - [Doxygen](http://www.doxygen.nl/) -- for building documentation (version 1.8.12 or later).
 - [ScaLAPACK](http://www.netlib.org/scalapack/) -- a distributed-memory linear algebra package. If detected, the following C++ components will also be sought and downloaded, if missing:
-<<<<<<< HEAD
-  - [blacspp](https://github.com/wavefunction91/blacspp.git) -- a modern C++ (C++17) wrapper for BLACS (tag 88076f1706be083ead882f6ce0bfc6884a72fc03)
-  - [scalapackpp](https://github.com/wavefunction91/scalapackpp.git) -- a modern C++ (C++17) wrapper for ScaLAPACK (tag 28433942197aee141cd9e96ed1d00f6ec7b902cb)
-=======
   - [scalapackpp](https://github.com/wavefunction91/scalapackpp.git) -- a modern C++ (C++17) wrapper for ScaLAPACK (tag 28433942197aee141cd9e96ed1d00f6ec7b902cb); pulls and builds the following additional prerequisite
   - [blacspp](https://github.com/wavefunction91/blacspp.git) -- a modern C++ (C++17) wrapper for BLACS
->>>>>>> 42a969f0
 - Python3 interpreter -- to test (optionally-built) Python bindings
 - [Range-V3](https://github.com/ericniebler/range-v3.git) -- a Ranges library that served as the basis for Ranges component of C++20; only used for some unit testing of the functionality anticipated to be supported by future C++ standards.
 
