# TiledArray Installation Guide

## Synopsis

```.cpp
$ git clone https://github.com/ValeevGroup/TiledArray.git tiledarray
$ cd tiledarray
$ cmake -B build \
    -D CMAKE_INSTALL_PREFIX=/path/to/tiledarray/install \
    -D CMAKE_TOOLCHAIN_FILE=cmake/vg/toolchains/<toolchain-file-for-your-platform>.cmake \
    .
$ cmake --build build
(recommended, but optional): $ cmake --build build --target check
$ cmake --build build --target install
```

## Introduction

There are 2 ways to build TiledArray:
- by searching for pre-compiled dependencies first; some dependencies, if they are not found, TiledArray will build from source, and
- by building all critical dependencies from source.

Both methods are supported. However, for most users we _strongly_ recommend to build as many dependencies from source as possible. Only package maintainers have necessary expertise to properly build TiledArray from separately built components. Hence by default TiledArray will not look for precompiled versions of critical dependencies (MADNESS, BTAS, etc.).

## Prerequisites

- C++ compiler with support for the [C++17 standard](http://www.iso.org/standard/68564.html), or a more recent standard. This includes the following compilers:
  - [GNU C++](https://gcc.gnu.org/), version 7.0 or higher
  - [Clang](https://clang.llvm.org/), version 5 or higher
  - [Apple Clang](https://en.wikipedia.org/wiki/Xcode), version 9.3 or higher
  - [Intel C++ compiler](https://software.intel.com/en-us/c-compilers), version 19 or higher

  See the current [Travis CI matrix](.travis.yml) for the most up-to-date list of compilers that are known to work.

- [CMake](https://cmake.org/), version 3.15 or higher; if CUDA support is needed, CMake 3.18 or higher is required.
- [Git](https://git-scm.com/) 1.8 or later (required to obtain TiledArray and MADNESS source code from GitHub)
- [Eigen](http://eigen.tuxfamily.org/), version 3.3.5 or higher; if CUDA is enabled then 3.3.7 is required (will be downloaded automatically, if missing)
- [Boost libraries](www.boost.org/), version 1.59 or higher (will be downloaded automatically, if missing). The following principal Boost components are used:
  - Boost.Iterator: header-only
  - Boost.Container: header-only
  - Boost.Test: header-only or (optionally) as a compiled library, *only used for unit testing*
  - Boost.Range: header-only, *only used for unit testing*
<<<<<<< HEAD
- [BTAS](http://github.com/ValeevGroup/BTAS), tag e0dab058dce38712472ded4480eda8022ba0857a . If usable BTAS installation is not found, TiledArray will download and compile
=======
- [BTAS](http://github.com/ValeevGroup/BTAS), tag 242871710dabd5ef337e5253000d3e38c1d977ba . If usable BTAS installation is not found, TiledArray will download and compile
>>>>>>> d51ca607
  BTAS from source. *This is the recommended way to compile BTAS for all users*.
- [MADNESS](https://github.com/m-a-d-n-e-s-s/madness), tag 997e8b458c4234fb6c8c2781a5df59cb14b7e700 .
  Only the MADworld runtime and BLAS/LAPACK C API component of MADNESS is used by TiledArray.
  If usable MADNESS installation is not found, TiledArray will download and compile
  MADNESS from source. *This is the recommended way to compile MADNESS for all users*.
  A detailed list of MADNESS prerequisites can be found at [MADNESS' INSTALL file](https://github.com/m-a-d-n-e-s-s/madness/blob/master/INSTALL_CMake);
  it also also contains detailed
  MADNESS compilation instructions.

Compiling MADNESS requires the following prerequisites:
  - An implementation of Message Passing Interface version 2 or 3, with support
    for `MPI_THREAD_MULTIPLE`.
  - (optional)
    Intel Thread Building Blocks (TBB), available in a [commercial](software.intel.com/tbb) or
    an [open-source](https://www.threadingbuildingblocks.org/) form

Compiling BTAS requires the following prerequisites:
  - [blaspp](https://bitbucket.org/icl/blaspp.git) -- C++ API for BLAS
  - [lapackpp](https://bitbucket.org/icl/lapackpp.git) -- C++ API for LAPACK
  - BLAS and LAPACK libraries

Optional prerequisites:
- [CUDA compiler and runtime](https://developer.nvidia.com/cuda-zone) -- for execution on CUDA-enabled accelerators. CUDA 11 or later is required. Support for CUDA also requires the following additional prerequisites, both of which will be built and installed automatically if missing:
  - [cuTT](github.com/ValeevGroup/cutt) -- CUDA transpose library; note that our fork of the [original cuTT repo](github.com/ap-hynninen/cutt) is required to provide thread-safety (tag 0e8685bf82910bc7435835f846e88f1b39f47f09).
  - [Umpire](github.com/LLNL/Umpire) -- portable memory manager for heterogeneous platforms (tag f9640e0fa4245691cdd434e4f719ac5f7d455f82).
- [Doxygen](http://www.doxygen.nl/) -- for building documentation (version 1.8.12 or later).
- [ScaLAPACK](http://www.netlib.org/scalapack/) -- a distributed-memory linear algebra package. If detected, the following C++ components will also be sought and downloaded, if missing:
  - [scalapackpp](https://github.com/wavefunction91/scalapackpp.git) -- a modern C++ (C++17) wrapper for ScaLAPACK (tag 28433942197aee141cd9e96ed1d00f6ec7b902cb); pulls and builds the following additional prerequisite
    - [blacspp](https://github.com/wavefunction91/blacspp.git) -- a modern C++ (C++17) wrapper for BLACS
- Python3 interpreter -- to test (optionally-built) Python bindings
- [Range-V3](https://github.com/ericniebler/range-v3.git) -- a Ranges library that served as the basis for Ranges component of C++20; only used for some unit testing of the functionality anticipated to be supported by future C++ standards.

Most of the dependencies (except for MADNESS and BTAS) can be installed with a package manager,
such as Homebrew on OS X or apt-get on Debian Linux distributions;
this is the preferred method. Since on some systems configuring
and building MADNESS can be difficult even for experts, we recommend letting the
TiledArray download and build MADNESS for you.

## Obtain TiledArray source code

Check out the source code as follows:

```
$ git clone https://github.com/ValeevGroup/tiledarray.git
```

It is necessary to compile TiledArray outside of the source code tree. Most users can simply create
a build directory inside the source tree:

```
$ cd tiledarray; mkdir build; cd build
```

Instructions below assume that you are located in the build directory. We will assume that
the environment variable `TILEDARRAY_SOURCE_DIR` specifies the location of the
TiledArray source tree.

## Configure TiledArray

TiledArray is configured and built with CMake. When configuring with CMake, you specify a set
of CMake variables on the command line, where each variable argument is prepended with the '-D'
option. Typically, you will need to specify the install path for TiledArray,
build type, and MPI Compiler wrappers.

For basic builds you may not need to provide any arguments to CMake, however most users will want to nudge CMake towards configuring TiledArray as desired by specifying the C++ compiler to use, the MPI compiler wrapper to use, etc. The Valeev Research Group provides a number of toolchain files that can be used to specify a generic or a specific platform, e.g. to compile MPQC on MacOS use this script:
```
$ cmake -D CMAKE_INSTALL_PREFIX=/path/to/install/tiledarray \
        -D CMAKE_BUILD_TYPE=Release \
        -D CMAKE_TOOLCHAIN_FILE=cmake/vg/toolchains/macos-clang-mpi-accelerate.cmake \
        $TILEDARRAY_SOURCE_DIR
```
Note that the `macos-clang-mpi-accelerate` toolchain file is part of the [the Valeev Group CMake kit](https://github.com/ValeevGroup/kit-cmake/tree/master/toolchains) which is downloaded and placed within the build tree by CMake at configure time.

Following are several common examples of configuring TiledArray where instead of a toolchain file
we specify CMake variables "manually" (on the command line).

* Basic configuration. This will search for dependencies on your system. If the 
  required dependencies are not found on your system, they will be downloaded 
  and installed during the build process (this includes Eigen, Boost,
  and MADNESS, but not MPI or TBB). The `CMAKE_PREFIX_PATH` cache variables
  is a semicolon separated list of search paths. 

```
$ cmake -D CMAKE_INSTALL_PREFIX=/path/to/install/tiledarray \
        -D CMAKE_BUILD_TYPE=Release \
        -D CMAKE_PREFIX_PATH=/path/to/dependency;/path/to/another/dependency \
        $TILEDARRAY_SOURCE_DIR
```

* Basic configuration with unit tests.

```
$ cmake -D CMAKE_INSTALL_PREFIX=/path/to/install/tiledarray \
        -D CMAKE_BUILD_TYPE=Debug \
        -D BOOST_ROOT=/path/to/boost \
        -D CMAKE_PREFIX_PATH=/path/to/dependency;/path/to/another/dependency \
        $TILEDARRAY_SOURCE_DIR
```

* Specify dependencies, w/o MADNESS installed on the system

```
$ cmake -D CMAKE_INSTALL_PREFIX=/path/to/install/tiledarray \
        -D CMAKE_BUILD_TYPE=Release \
        -D EIGEN3_INCLUDE_DIR=/path/to/eigen/include/eigen3 \
        -D LAPACK_LIBRARIES="-L/path/to/lapack/lib -llapack -L/path/to/blas/lib -lblas" \
        -D TBB_ROOT_DIR=/path/to/tbb \
        -D CMAKE_C_COMPILER=gcc \
        -D CMAKE_CXX_COMPILER=g++ \
        -D MPI_C_COMPILER=mpicc \
        -D MPI_CXX_COMPILER=mpicxx \
        $TILEDARRAY_SOURCE_DIR
```

* Specify dependencies, w/ MADNESS installed on the system

```
$ cmake -D CMAKE_INSTALL_PREFIX=/path/to/install/tiledarray \
        -D CMAKE_BUILD_TYPE=Release \
        -D EIGEN3_INCLUDE_DIR=/path/to/eigen/include/eigen3 \
        -D LAPACK_LIBRARIES="-L/path/to/lapack/lib -llapack -L/path/to/blas/lib -lblas" \
        -D MADNESS_ROOT_DIR=/path/to/madness \
        -D CMAKE_C_COMPILER=gcc \
        -D CMAKE_CXX_COMPILER=g++ \
        -D MPI_C_COMPILER=mpicc \
        -D MPI_CXX_COMPILER=mpicxx \
        $TILEDARRAY_SOURCE_DIR
```

Additional CMake variables are given below.

## Common CMake variables

* `CMAKE_C_COMPILER` -- The C compiler
* `CMAKE_CXX_COMPILER` -- The C++ compiler
* `CMAKE_C_FLAGS` -- The C compile flags (includes CPPFLAGS and CFLAGS)
* `CMAKE_CXX_FLAGS` -- The C++ compile flags (includes CPPFLAGS and CXXFLAGS)
* `CMAKE_EXE_LINKER_FLAGS` -- The linker flags
* `CMAKE_BUILD_TYPE` -- Optimization/debug build type options include
  `Debug` (optimization off, debugging symbols and assersions on), `Release` (optimization on, debugging symbols and assertions off), `RelWithDebInfo` (optimization on, debugging symbols and assertions on) and `MinSizeRel` (same as `Release` but optimized for executable size). The default is empty build type. It is recommended that you set the build type explicitly.
* `BUILD_SHARED_LIBS` -- Enable shared libraries. This option is only available if the platform supports shared libraries; if that's true and `TA_ASSUMES_ASLR_DISABLED` is `ON` (see below) the default is `ON`, otherwise the default is `OFF`.
* `CMAKE_CXX_STANDARD` -- Specify the C++ ISO Standard to use. Valid values are `17` (default), and `20`.

Most of these are best specified in a _toolchain file_. TiledArray is recommended to use the toolchains distributed via [the Valeev Group CMake kit](https://github.com/ValeevGroup/kit-cmake/tree/master/toolchains). TiledArray by default downloads (via [the FetchContent CMake module](https://cmake.org/cmake/help/latest/module/FetchContent.html)) the VG CMake toolkit which makes the toolchains available without having to download the toolchain files manually. E.g., to use toolchain `x` from the VG CMake kit repository provide `-DCMAKE_TOOLCHAIN_FILE=cmake/vg/toolchains/x.cmake` to CMake when configuring TiledArray.

It is typically not necessary to specify optimization or debug flags as the
default values provided by CMake are usually correct.

## TiledArray, MADNESS runtime, and the Address Space Layout Randomization (ASLR)

ASLR is a standard technique for increasing platform security implemented by the OS kernel and/or the dynamic linker by randomizing both where the shared libraries are loaded as well as (when enabled) the absolute position of the executable in memory (such executables are known as position-independent executables). Until recently TiledArray and other MADNESS-based applications could not be used on platforms with ASLR if ran with more than 1 MPI rank; if properly configured and built TA can now be safely used on ASLR platforms. Use the following variables to control the ASLR-related aspects of TiledArray and the underlying MADNESS runtime.

* `TA_ASSUMES_ASLR_DISABLED` -- TiledArray and MADNESS runtime will assume that the Address Space Layout Randomization (ASLR) is off. By default `TA_ASSUMES_ASLR_DISABLED` is set to `OFF` (i.e. ASLR is assumed to be enabled); this will cause all TiledArray libraries by default to be static (`BUILD_SHARED_LIBS=OFF`) and compiled as position-independent code (`CMAKE_POSITION_INDEPENDENT_CODE=ON`). This will also enable a runtime check in MADworld for ASLR.
* `CMAKE_POSITION_INDEPENDENT_CODE` -- This standard CMake variable controls whether targets are compiled by default as position-independent code or not. If `BUILD_SHARED_LIBS=OFF` need to set this to `ON` if want to use the TiledArray libraries to build shared libraries or position-independent executables.

To make things more concrete, consider the following 2 scenarios:
* Platform with ASLR disabled -- set `TA_ASSUMES_ASLR_DISABLED=ON` to set the defaults correctly and enable the ASLR check. `BUILD_SHARED_LIBS` can be set to `ON` (to produce shared TA/MADworld libraries, e.g., to minimize the executable size) or to `OFF` to produce static libraries. If the TA+MADworld static libraries will be linked into shared libraries set `CMAKE_POSITION_INDEPENDENT_CODE=ON`, otherwise `CMAKE_POSITION_INDEPENDENT_CODE` will be set to OFF for maximum efficiency of function calls.
* Platform with ASLR enabled -- this is the default. Setting `BUILD_SHARED_LIBS=ON` in this scenario will produce executables that can only be safely used with 1 MPI rank, thus `BUILD_SHARED_LIBS` will be defaulted to OFF (i.e. TA+MADworld libraries will be built as static libraries). `CMAKE_POSITION_INDEPENDENT_CODE` is by default set to `ON`, thus TA+MADworld libraries can be linked into position-independent executables safely. TA+MADworld libraries can also be linked into a shared library, provided that *ALL* code using TA+MADworld is part of the *SAME* shared library. E.g. to link TA+MADworld into a Python module compile TA+MADworld libraries and their dependents as static libraries (with `CMAKE_POSITION_INDEPENDENT_CODE=ON`) and link them all together into a single module (same logic applies to shared libraries using TA+MADworld).

## MPI

You may choose from MPICH, MVAPICH, OpenMPI, Intel MPI, or your vendor provided 
MPI implementation. Specify the C and C++ MPI compiler wrappers with the 
following CMake cache variables:

* MPI_C_COMPILER -- The MPI C compiler wrapper
* MPI_CXX_COMPILER -- The MPI C++ compiler wrapper

You can build TiledArray without MPI support by setting ENABLE_MPI to OFF.
Though we strongly recommend compiling with MPI even if you do not intend
to use TiledArray in a distributed memory environment. Note, if you
build MADNESS yourself, you must also configure MADNESS with `ENABLE_MPI=OFF`
to enable this option.

## Linear Algebra: BLAS/LAPACK/ScaLAPACK

Even for basic operation TiledArray requires a serial BLAS implementation, either by linking with a
serial version of the BLAS library or by setting the number of threads to one
(1) with an environment variable. This is necessary because TiledArray evaluates tensor
expressions in parallel by subdividing them into small tasks, each of which is assumed
to be single-threaded; attempting to run a multi-threaded BLAS function inside
tasks will oversubscribe the hardware cores (this only exception to this if the MADNESS
runtime uses the same task backend as the BLAS library; this only happens if MADNESS
is configured to use Intel TBB and TBB-based Intel MKL library is used). Thus
it is user's responsibility to correctly specify the BLAS/LAPACK libraries and/or
set the environment variables (e.g. `OMP_NUM_THREADS`, `MKL_NUM_THREADS`, etc.)
to ensure single-threaded execution of BLAS/LAPACK kernels
as needed.

As of version 1.0 TiledArray also provides a direct (non-iterative) linear solvers API
implemented using LAPACK and (optionally) ScaLAPACK. Therefore LAPACK is now a mandatory
prerequisite of TiledArray. The use of ScaLAPACK can be enabled by setting CMake cache
variable `ENABLE_SCALAPACK` to `ON`.

Robust discovery of linear algebra libraries, and _especially_ their distributed-memory
variants, is a complex process. Unfortunately even for serial/shared-memory linear
algebra libraries only basic scenarios are supported by the standard CMake modules
(e.g., [BLAS](https://cmake.org/cmake/help/latest/module/FindBLAS.html) and
[LAPACK](https://cmake.org/cmake/help/latest/module/FindLAPACK.html)).
There are several discovery mechanisms available for robust discovery of linear
algebra in TA:
- By specifying the `BLAS_LIBRARIES`, `LAPACK_LIBRARIES`, and (if `ENABLE_SCALAPACK` is on)
  `ScaLAPACK_LIBRARIES` CMake cache variables via CMake command line or via a toolchain.
  Doing this overrides all other mechanisms of discovery described below and is recommended
  if the discovery fails for some reason. To help with setting these variables for specific
  platforms consider using toolchain files from
  [the Valeev Group CMake kit](https://github.com/ValeevGroup/kit-cmake/tree/master/toolchains) (see examples above).
- The default discovery method utilizes [the recently developed linear algebra discovery kit](https://github.com/wavefunction91/cmake-modules) developed by
  [David Williams-Young](https://github.com/wavefunction91) and co-workers
  for the [NWChemEx project](https://github.com/)NWChemEx-Project). The
  discovery modules will override the standard CMake modules for BLAS and LAPACK,
  provide modules to discover BLACS and ScaLAPACK. These modules
  will then be invoked to discover the linear algebra libraries as robustly as
  feasible. The following CMake cache variables can be used to control the behavior
  of the NWChemEx discovery kit:
  - `{BLAS,LAPACK,ScaLAPACK}_PREFERS_STATIC`: if set to on, will prefer to link the corresponding component statically.
  - `{BLAS,LAPACK,ScaLAPACK}_PREFERENCE_LIST`: these specify the variants of the corresponding libraries to search,
    in the order of preference. The following are permitted values in these lists:
    - `ReferenceBLAS`: NETLIB reference implementations
    - `IntelMKL`: Intel Math Kernel Library
    - `IBMESSL`: IBM Engineering and Scientific Subroutine Library
    - `BLIS`: BLAS-Like Instantiation Software
    - `OpenBLAS`: OpenBLAS
    - `Accelerate`: Apple's Accelerate framework
    - `FLAME`: (LAPACK-only) [libFLAME](https://www.cs.utexas.edu/~flame/web/libFLAME.html)
    *N.B.* These differ from the recognized values of the `BLA_VENDOR` variable used by the [BLAS+LAPACK CMake modules](https://cmake.org/cmake/help/latest/module/FindBLAS.html).
- If the use of the NWChemEx kit is disabled by setting CMake cache variable `ENABLE_WFN91_LINALG_DISCOVERY_KIT` to `OFF`
  BLAS/LAPACK are imported transitively via the BLAS++/LAPACK++ libraries (which are themselves
  imported transitively via the BTAS library). Under the most common scenario, where TiledArray
  will configure and compile BTAS dependency and its BLAS++/LAPACK++ prerequisites from source
  (this is strongly recommended), BLAS/LAPACK will thus be discovered and imported by
  BLAS++/LAPACK++ during the TA configuration. There are 2 mechanisms by which BLAS++/LAPACK++
  discover BLAS/LAPACK:
  - _the built-in custom discovery kit_; no options exist to provide any control
  - standard CMake [BLAS](https://cmake.org/cmake/help/latest/module/FindBLAS.html)/[LAPACK](https://cmake.org/cmake/help/latest/module/FindLAPACK.html) modules.
  
  The latter is used if CMake cache variable `BLA_VENDOR` is specified:
  - `BLA_VENDOR` -- controls which vendor BLAS/LAPACK library will be sought
    (see [CMake docs](https://cmake.org/cmake/help/latest/module/FindLAPACK.html));
    by default all possible vendor libraries will be considered. E.g., to force the use of the Accelerate
    framework on MacOS use `-DBLA_VENDOR=Apple`.

  Unfortunately, if the standard CMake modules discover BLAS/LAPACK,
  BLAS++/LAPACK++ will not attempt to discover their name mangling convention.
  To specify the name mangling to be assumed by BLAS++/LAPACK++ specify CMake cache variable `LINALG_MANGLING`:
  - `LINALG_MANGLING` -- specifies the name mangling assumed by BLAS++/LAPACK++
     when using BLAS/LAPACK. Valid values are:
    - `lower`: function/variable `dgemm` will be mangled to `dgemm`,
    - `UPPER`: function/variable `dgemm` will be mangled to `DGEMM`,
    - `lower_`: function/variable `dgemm` will be mangled to `dgemm_` (default).

  More information can be found in the installation instructions for
  [BLAS++](https://icl.bitbucket.io/blaspp/md__i_n_s_t_a_l_l.html) and
  [LAPACK++](https://icl.bitbucket.io/lapackpp/md__i_n_s_t_a_l_l.html).
  
  Note that BLAS++/LAPACK++ discover BLAS and LAPACK only; ScaLAPACK
  library is always discovered using the NWChemEx kit.

Also note that all discovery methods respect the following CMake cache variable:
- `BLA_STATIC` -- indicates whether static or shared LAPACK and BLAS libraries will be preferred.

Additional platform-specific BLAS/LAPACK notes are listed below.

### Intel Math Kernel Library (MKL)

Intel MKL is a freely-available collection of high-performance libraries that implements BLAS, LAPACK, and ScaLAPACK APIs. MKL is complex: it supports both serial kernels as well as parallel kernels that can take advantage of multiple cores via the use of OpenMP and Intel TBB (the [Intel OneAPI toolkit](https://software.intel.com/oneapi) provides MKL also capable of execution on some Intel GPUs and FPGAs), and the [necessary MKL link options](https://software.intel.com/sites/products/mkl/mkl_link_line_advisor.htm) will depend on the compiler, OS, and other details.

To discover and configure the use of Intel MKL consider these suggestions:
- The use of NWChemEx discovery kit is strongly recommended for discovering Intel MKL. The following CMake cache variables can be used to specify the desired Intel MKL configuration:
  - `IntelMKL_PREFERS_STATIC`: whether to look for static or shared/dynamic libraries (default = `OFF`)
  - `IntelMKL_THREAD_LAYER`: which threading backend to use, supported values are `sequential`, `openmp`, and `tbb` (default = `openmp`)
  - `IntelMKL_OMP_LIBRARY`: which thread library to use, supported values are `Intel`, `GNU`, and `PGI` (default depends on the compile)

- Most common configurations of Intel MKL can also be discovered by BLAS++/LAPACK++ automatically; if needed, specifying `BLA_VENDOR` with [appropriate argument](https://cmake.org/cmake/help/latest/module/FindBLAS.html#input-variables) can be used to force TiledArray to use MKL. Unfortunately it is not possible to specify the use of TBB-based backend for MKL without the use of a toolchain file.
  
- All MKL-enabled toolchains in [The Valeev Group CMake kit](https://github.com/ValeevGroup/kit-cmake/tree/master/toolchains) can be used to configure TiledArray to use sequential, OpenMP, or TBB backend by setting the `MKL_THREADING` CMake cache variable to `SEQ`, `OMP`, or `TBB`, respectively. The toolchains also respect the user-provided choice of `BLA_STATIC`. If multiple MKL versions are present on your system, specify the apropriate variant of the library by loading the corresponding `mklvars.sh` script to set environment variables `MKLROOT` and, if necessary, `LD_LIBRARY_PATH`/`DYLD_LIBRARY_PATH`.
  
  On 64-bit platforms it is possible to specify whether to use 32-bit (`LP64`, the default) or 64-bit (`ILP64`) integers in BLAS/LAPACK API. To choose the `ILP64` interface when using the VG MKL toolchains set CMake cache variable `INTEGER4` to `OFF`; the same is achieved when using the default BLAS/LAPACK detection by setting `BLA_VENDOR` to [one of the valid `Intel*64ilp*` choices](https://cmake.org/cmake/help/latest/module/FindBLAS.html#input-variables). N.B. Currently `ILP64` variant of BLACS/ScaLAPACK is not supported, due to [a pending issue](https://github.com/wavefunction91/blacspp/issues/5).

Also note that even if OpenMP or TBB backends are used, TiledArray will be default set the number of threads to be used by MKL kernels to 1, regardless of the value of environment variables `MKL_NUM_THREADS`/`OMP_NUM_THREADS`. It is possible to change the number of threads to be used programmatically in your application by calling MKL function `mkl_set_num_threads()`.

## CUDA

Support for execution on CUDA-enabled hardware is controlled by the following variables:

* `ENABLE_CUDA`  -- Set to `ON` to turn on CUDA support. [Default=OFF].
* `CMAKE_CUDA_HOST_COMPILER`  -- Set to the path to the host C++ compiler to be used by CUDA compiler. CUDA compilers used to be notorious for only being able to use specific C++ host compilers, but support for more recent C++ host compilers has improved. The default is determined by the CUDA compiler and the user environment variables (`PATH` etc.).
* `ENABLE_CUDA_ERROR_CHECK` -- Set to `ON` to turn on assertions for successful completion of calls to CUDA runtime and libraries. [Default=OFF].
* `CUTT_INSTALL_DIR` -- the installation prefix of the pre-installed cuTT library. This should not be normally needed; it is strongly recommended to let TiledArray build and install cuTT.
* `UMPIRE_INSTALL_DIR` -- the installation prefix of the pre-installed Umpire library. This should not be normally needed; it is strongly recommended to let TiledArray build and install Umpire.

For the CUDA compiler and toolkit to be discoverable the CUDA compiler (`nvcc`) should be in the `PATH` environment variable. Refer to the [FindCUDAToolkit module](https://cmake.org/cmake/help/latest/module/FindCUDAToolkit.html) for more info.

## Eigen 3

You can specify the install location of Eigen 3 with the following CMake cache
variable:

* `EIGEN3_INCLUDE_DIR` -- The path to the Eigen 3 include directory

If Eigen is not found at the configure time, it will be downloaded from the Bitbucket repository.

## Python

To build Python bindings use the following variable:

* `TA_PYTHON` -- Set to `ON` to build Python bindings.

This also requires setting `BUILD_SHARED_LIBS` to `ON`.

## MADNESS

TiledArray uses a non-release version of MADNESS. Therefore, you should NOT
expect the most recent release of MADNESS to work with TiledArray. To ensure you
are using the correct version of MADNESS, we recommend allowing CMake to
automatically download, configure, and build MADNESS (this is the default
behavior). When CMake is configuring TiledArray, it will checkout
the correct revision of MADNESS.

The following CMake options may be used to modify build behavior or find MADNESS:

* `ENABLE_MPI` -- Enable MPI [Default=ON]
* `ENABLE_SCALAPACK` -- Enable the use of ScaLAPACK bindings [Default=OFF]
* `ENABLE_TBB` -- Enable the use of TBB when building MADNESS [Default=ON]
* `ENABLE_GPERFTOOLS` -- Enable the use of gperftools when building MADNESS [Default=OFF]
* `ENABLE_TCMALLOC_MINIMAL` -- Enable the use of gperftool's tcmalloc_minimal library only (the rest of gperftools is skipped) when building MADNESS [Default=OFF]
* `ENABLE_LIBUNWIND` -- Force the discovery of libunwind library when building MADNESS [Default=OFF]
* `ENABLE_WFN91_LINALG_DISCOVERY_KIT` -- Enable the use of NWChemEx's linear algebra discovery [Default=ON]
* `MADNESS_SOURCE_DIR` -- Path to the MADNESS source directory
* `MADNESS_BINARY_DIR` -- Path to the MADNESS build directory
* `MADNESS_URL` -- Path to the MADNESS repository [Default=MADNESS git repository]
* `MADNESS_TAG` -- Revision hash or tag to use when building MADNESS (expert only)
* `MADNESS_CMAKE_EXTRA_ARGS` -- Extra flags passed to MADNESS cmake command
* `MADNESS_CMAKE_GENERATOR` -- the CMake generator to use for building MADNESS [Default=Generator used to build TiledArray]

The following environment variables can be used to help discovery of MADNESS dependencies:
* `TBBROOT` -- the install prefix of TBB
* `GPERFTOOLS_DIR` -- the install prefix of gperftools
* `LIBUNWIND_DIR` -- the install prefix of libunwind

If you wish to install MADNESS yourself, we recommend downloading the latest
version from the MADNESS git repository. You should not expect the latest 
release version to work correctly with TiledArray. You can specify the install
directory with:

* `MADNESS_ROOT_DIR` -- MADNESS install directory
* `CMAKE_INSTALL_PREFIX` -- Semicolon separated list of directory CMake will use
      to search for software dependencies.

## Advanced configure options:

The following CMake cache variables are tuning parameters. You should only
modify these values if you know the values for your patricular system.

* `VECTOR_ALIGNMENT` -- The alignment of memory for Tensor in bytes [Default=16]
* `CACHE_LINE_SIZE` -- The cache line size in bytes [Default=64]

`VECTOR_ALIGNMENT` controls the alignment of Tensor data, and `CACHE_LINE_SIZE`
controls the size of automatic loop unrolling for tensor operations. TiledArray
does not currently use explicit vector instructions (i.e. intrinsics), but
the code is written in such a way that compilers can more easily autovectorize
the operations when supported. In a future version, explicit vectorization
support may be added.

## Expert configure options:

* `TA_EXPERT` -- Set to `ON` to disable automatic installation of prerequisites. Useful for experts, hence the name. [Default=OFF].
* `TA_ASSERT_POLICY` -- Set to `TA_ASSERT_IGNORE` to disable `TA_ASSERT` assertions, `TA_ASSERT_THROW` to cause `TA_ASSERT` assertions to throw, `TA_ASSERT_ABORT` to cause `TA_ASSERT` assertions to abort. The default is `TA_ASSERT_IGNORE` if CMake uses a single-configuration generator and`CMAKE_BUILD_TYPE` is set to `Release` or `MinSizeRel`, else the default is `TA_ASSERT_THROW`.
* `BUILD_TESTING` -- Set of `OFF` to disable building unit tests. The default is `ON`.
* `TA_TRACE_TASKS` -- Set to `ON` to enable tracing of MADNESS tasks using custom task tracer. Note that standard profilers/tracers are generally useless (except in the trivial cases) with MADWorld-based programs since the submission context of tasks is not captured by standard tracing tools; this makes it impossible in a nontrivial program to attribute tasks to source code. WARNING: task tracing his will greatly increase the memory requirements. [Default=OFF].
* `TA_ENABLE_RANGEV3` -- Set to `ON` to find or fetch the Range-V3 library and enable additional tests of TA components with constructs anticipated to be supported in the future. [Default=OFF].
* `TA_SIGNED_1INDEX_TYPE` -- Set to `OFF` to use unsigned 1-index coordinate type (default for TiledArray 1.0.0-alpha.2 and older). The default is `ON`, which enables the use of negative indices in coordinates.
* `TA_MAX_SOO_RANK_METADATA` -- Specifies the maximum rank for which to use Small Object Optimization (hence, avoid the use of the heap) for metadata. The default is `8`.
* `TA_TENSOR_MEM_PROFILE` -- Set to `ON` to profile memory allocations in TA::Tensor.
* `TA_UT_CTEST_TIMEOUT` -- The value (in seconds) of the timeout to use for running the TA unit tests via CTest when building the `check`/`check-tiledarray` targets. The default timeout is 1500s.
 
# Build TiledArray

```
    $ cmake --build .
    (optional) $ cmake --build . --target check
    $ cmake --build . --target install
```<|MERGE_RESOLUTION|>--- conflicted
+++ resolved
@@ -40,11 +40,7 @@
   - Boost.Container: header-only
   - Boost.Test: header-only or (optionally) as a compiled library, *only used for unit testing*
   - Boost.Range: header-only, *only used for unit testing*
-<<<<<<< HEAD
-- [BTAS](http://github.com/ValeevGroup/BTAS), tag e0dab058dce38712472ded4480eda8022ba0857a . If usable BTAS installation is not found, TiledArray will download and compile
-=======
-- [BTAS](http://github.com/ValeevGroup/BTAS), tag 242871710dabd5ef337e5253000d3e38c1d977ba . If usable BTAS installation is not found, TiledArray will download and compile
->>>>>>> d51ca607
+- [BTAS](http://github.com/ValeevGroup/BTAS), tag 6ea57f09874f0db282f45855391fd411784af6a6 . If usable BTAS installation is not found, TiledArray will download and compile
   BTAS from source. *This is the recommended way to compile BTAS for all users*.
 - [MADNESS](https://github.com/m-a-d-n-e-s-s/madness), tag 997e8b458c4234fb6c8c2781a5df59cb14b7e700 .
   Only the MADworld runtime and BLAS/LAPACK C API component of MADNESS is used by TiledArray.
