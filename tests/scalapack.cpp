#include <tiledarray.h>
#include <random>
#include "TiledArray/config.h"
#include "range_fixture.h"
#include "unit_test_config.h"

#include "TiledArray/math/scalapack.h"

struct ScaLAPACKFixture {
  blacspp::Grid grid;
<<<<<<< HEAD
  BlockCyclicMatrix<double> ref_matrix;  // XXX: Just double is fine?
=======
  scalapack::BlockCyclicMatrix<double> ref_matrix;  // XXX: Just double is fine?
>>>>>>> b6d36829

  std::vector<double> htoeplitz_vector;
  std::vector<double> exact_evals;

  inline
  double matrix_element_generator( int64_t i, int64_t j ) {
    #if 0
    // Generates a Hankel matrix: absurd condition number
    return i+j;
    #else
    // Generates a Circulant matrix: good condition number
    return htoeplitz_vector[std::abs(i-j)];
    #endif
  }

  inline
  double make_ta_reference(TA::Tensor<double>& t,
                                  TA::Range const& range) {
    t = TA::Tensor<double>(range, 0.0);
    auto lo = range.lobound_data();
    auto up = range.upbound_data();
    for (auto m = lo[0]; m < up[0]; ++m) {
      for (auto n = lo[1]; n < up[1]; ++n) {
        t(m, n) = matrix_element_generator(m,n);
      }
    }

    return t.norm();
  };

<<<<<<< HEAD
  inline void construct_scalapack( BlockCyclicMatrix<double>& A ) {
=======
  inline void construct_scalapack( scalapack::BlockCyclicMatrix<double>& A ) {
>>>>>>> b6d36829
    auto [M,N] = A.dims();
    for (size_t i = 0; i < M; ++i)
    for (size_t j = 0; j < N; ++j)
    if (A.dist().i_own(i, j)) {
      auto [i_local, j_local] = A.dist().local_indx(i, j);
      A.local_mat()(i_local, j_local) = matrix_element_generator(i,j);
    }

  }

  ScaLAPACKFixture(int64_t N, int64_t NB)
      : grid(blacspp::Grid::square_grid(MPI_COMM_WORLD)),  // XXX: Is this safe?
        ref_matrix(*GlobalFixture::world, grid, N, N, NB, NB),
        htoeplitz_vector( N ), exact_evals( N )	{

    // Generate an hermitian Circulant vector
    std::fill( htoeplitz_vector.begin(), htoeplitz_vector.begin(), 0 );
    htoeplitz_vector[0] = 100;
    std::default_random_engine gen(0);
    std::uniform_real_distribution<> dist(0., 1.);
    for( int64_t i = 1; i <= (N/2); ++i ) {
      double val = dist(gen);
      htoeplitz_vector[i]   = val;
      htoeplitz_vector[N-i] = val;
    }

    // Compute exact eigenvalues
    const double ff = 2. * M_PI / N;
    for( int64_t j = 0; j < N; ++j ) {
      double val = htoeplitz_vector[0];;
      for( int64_t k = 1; k < N; ++k )
        val += htoeplitz_vector[N-k] * std::cos( ff * j * k );
      exact_evals[j] = val;
    }

    std::sort( exact_evals.begin(), exact_evals.end() );

    // Fill reference matrix
    construct_scalapack( ref_matrix );
  }

  ScaLAPACKFixture() : ScaLAPACKFixture(1000, 128) {}
};

TA::TiledRange gen_trange(size_t N, const std::vector<size_t>& TA_NBs) {
  assert(TA_NBs.size() > 0);

  std::default_random_engine gen(0);
  std::uniform_int_distribution<> dist(0, TA_NBs.size() - 1);
  auto rand_indx = [&]() { return dist(gen); };
  auto rand_nb = [&]() { return TA_NBs[rand_indx()]; };

  std::vector<size_t> t_boundaries = {0};
  auto TA_NB = rand_nb();
  while (t_boundaries.back() + TA_NB < N) {
    t_boundaries.emplace_back(t_boundaries.back() + TA_NB);
    TA_NB = rand_nb();
  }
  t_boundaries.emplace_back(N);

  std::vector<TA::TiledRange1> ranges(
      2, TA::TiledRange1(t_boundaries.begin(), t_boundaries.end()));

  return TA::TiledRange(ranges.begin(), ranges.end());
};

BOOST_FIXTURE_TEST_SUITE(scalapack_suite, ScaLAPACKFixture)

BOOST_AUTO_TEST_CASE(bc_to_uniform_dense_tiled_array_test) {
  GlobalFixture::world->gop.fence();

  auto [M, N] = ref_matrix.dims();
  BOOST_REQUIRE_EQUAL(M, N);

  auto NB = ref_matrix.dist().nb();

  auto trange = gen_trange(N, {static_cast<size_t>(NB)});

  auto ref_ta = TA::make_array<TA::TArray<double> >(
      *GlobalFixture::world, trange,
      [this](TA::Tensor<double>& t, TA::Range const& range) -> double {
        return this->make_ta_reference(t, range);
<<<<<<< HEAD
      });


  GlobalFixture::world->gop.fence();
  auto test_ta = TA::block_cyclic_to_array<TA::TArray<double>>( ref_matrix, trange );
  GlobalFixture::world->gop.fence();

  auto norm_diff =
	  (ref_ta("i,j") - test_ta("i,j")).norm(*GlobalFixture::world).get();

  BOOST_CHECK_SMALL( norm_diff, std::numeric_limits<double>::epsilon() );

  GlobalFixture::world->gop.fence();
};



BOOST_AUTO_TEST_CASE(bc_to_uniform_dense_tiled_array_all_small_test) {
  GlobalFixture::world->gop.fence();

  auto [M, N] = ref_matrix.dims();
  BOOST_REQUIRE_EQUAL(M, N);

  auto NB = ref_matrix.dist().nb();

  auto trange = gen_trange(N, {static_cast<size_t>(NB/2)});

  auto ref_ta = TA::make_array<TA::TArray<double> >(
      *GlobalFixture::world, trange,
      [this](TA::Tensor<double>& t, TA::Range const& range) -> double {
        return this->make_ta_reference(t, range);
=======
>>>>>>> b6d36829
      });


  GlobalFixture::world->gop.fence();
<<<<<<< HEAD
  auto test_ta = TA::block_cyclic_to_array<TA::TArray<double>>( ref_matrix, trange );
=======
  auto test_ta = TA::scalapack::block_cyclic_to_array<TA::TArray<double>>( ref_matrix, trange );
>>>>>>> b6d36829
  GlobalFixture::world->gop.fence();

  auto norm_diff =
	  (ref_ta("i,j") - test_ta("i,j")).norm(*GlobalFixture::world).get();

  BOOST_CHECK_SMALL( norm_diff, std::numeric_limits<double>::epsilon() );

  GlobalFixture::world->gop.fence();
};



<<<<<<< HEAD
=======
BOOST_AUTO_TEST_CASE(bc_to_uniform_dense_tiled_array_all_small_test) {
  GlobalFixture::world->gop.fence();

  auto [M, N] = ref_matrix.dims();
  BOOST_REQUIRE_EQUAL(M, N);

  auto NB = ref_matrix.dist().nb();

  auto trange = gen_trange(N, {static_cast<size_t>(NB/2)});

  auto ref_ta = TA::make_array<TA::TArray<double> >(
      *GlobalFixture::world, trange,
      [this](TA::Tensor<double>& t, TA::Range const& range) -> double {
        return this->make_ta_reference(t, range);
      });


  GlobalFixture::world->gop.fence();
  auto test_ta = TA::scalapack::block_cyclic_to_array<TA::TArray<double>>( ref_matrix, trange );
  GlobalFixture::world->gop.fence();

  auto norm_diff =
	  (ref_ta("i,j") - test_ta("i,j")).norm(*GlobalFixture::world).get();

  BOOST_CHECK_SMALL( norm_diff, std::numeric_limits<double>::epsilon() );

  GlobalFixture::world->gop.fence();
};



>>>>>>> b6d36829
BOOST_AUTO_TEST_CASE(uniform_dense_tiled_array_to_bc_test) {
  GlobalFixture::world->gop.fence();

  auto [M, N] = ref_matrix.dims();
  BOOST_REQUIRE_EQUAL(M, N);

  auto NB = ref_matrix.dist().nb();

  auto trange = gen_trange(N, {static_cast<size_t>(NB)});

  auto ref_ta = TA::make_array<TA::TArray<double> >(
      *GlobalFixture::world, trange,
      [this](TA::Tensor<double>& t, TA::Range const& range) -> double {
        return this->make_ta_reference(t, range);
      });


  GlobalFixture::world->gop.fence();
<<<<<<< HEAD
  auto test_matrix = TA::array_to_block_cyclic( ref_ta, grid, NB, NB );
=======
  auto test_matrix = TA::scalapack::array_to_block_cyclic( ref_ta, grid, NB, NB );
>>>>>>> b6d36829
  GlobalFixture::world->gop.fence();

  double local_norm_diff =
      (test_matrix.local_mat() - ref_matrix.local_mat()).norm();
  local_norm_diff *= local_norm_diff;

  double norm_diff;
  MPI_Allreduce(&local_norm_diff, &norm_diff, 1, MPI_DOUBLE, MPI_SUM,
                MPI_COMM_WORLD);

  norm_diff = std::sqrt(norm_diff);

  BOOST_CHECK_SMALL( norm_diff, std::numeric_limits<double>::epsilon() );

  GlobalFixture::world->gop.fence();
};






BOOST_AUTO_TEST_CASE(bc_to_random_dense_tiled_array_test) {
  GlobalFixture::world->gop.fence();

  auto [M, N] = ref_matrix.dims();
  BOOST_REQUIRE_EQUAL(M, N);

  auto NB = ref_matrix.dist().nb();

  auto trange = gen_trange(N, {107ul, 113ul, 211ul, 151ul});

  auto ref_ta = TA::make_array<TA::TArray<double> >(
      *GlobalFixture::world, trange,
      [this](TA::Tensor<double>& t, TA::Range const& range) -> double {
        return this->make_ta_reference(t, range);
      });


  GlobalFixture::world->gop.fence();
<<<<<<< HEAD
  auto test_ta = TA::block_cyclic_to_array<TA::TArray<double>>( ref_matrix, trange );
=======
  auto test_ta = TA::scalapack::block_cyclic_to_array<TA::TArray<double>>( ref_matrix, trange );
>>>>>>> b6d36829
  GlobalFixture::world->gop.fence();

  auto norm_diff =
	  (ref_ta("i,j") - test_ta("i,j")).norm(*GlobalFixture::world).get();

  BOOST_CHECK_SMALL( norm_diff, std::numeric_limits<double>::epsilon() );

  GlobalFixture::world->gop.fence();
};



BOOST_AUTO_TEST_CASE(random_dense_tiled_array_to_bc_test) {
  GlobalFixture::world->gop.fence();

  auto [M, N] = ref_matrix.dims();
  BOOST_REQUIRE_EQUAL(M, N);

  auto NB = ref_matrix.dist().nb();

  auto trange = gen_trange(N, {107ul, 113ul, 211ul, 151ul});

  auto ref_ta = TA::make_array<TA::TArray<double> >(
      *GlobalFixture::world, trange,
      [this](TA::Tensor<double>& t, TA::Range const& range) -> double {
        return this->make_ta_reference(t, range);
<<<<<<< HEAD
      });


  GlobalFixture::world->gop.fence();
  auto test_matrix = TA::array_to_block_cyclic( ref_ta, grid, NB, NB );
  GlobalFixture::world->gop.fence();

  double local_norm_diff =
      (test_matrix.local_mat() - ref_matrix.local_mat()).norm();
  local_norm_diff *= local_norm_diff;

  double norm_diff;
  MPI_Allreduce(&local_norm_diff, &norm_diff, 1, MPI_DOUBLE, MPI_SUM,
                MPI_COMM_WORLD);

  norm_diff = std::sqrt(norm_diff);

  BOOST_CHECK_SMALL( norm_diff, std::numeric_limits<double>::epsilon() );

  GlobalFixture::world->gop.fence();
};




BOOST_AUTO_TEST_CASE(bc_to_sparse_tiled_array_test) {
  GlobalFixture::world->gop.fence();

  auto [M, N] = ref_matrix.dims();
  BOOST_REQUIRE_EQUAL(M, N);

  auto NB = ref_matrix.dist().nb();

  auto trange = gen_trange(N, {static_cast<size_t>(NB)});

  auto ref_ta = TA::make_array<TA::TSpArray<double> >(
      *GlobalFixture::world, trange,
      [this](TA::Tensor<double>& t, TA::Range const& range) -> double {
        return this->make_ta_reference(t, range);
      });


  GlobalFixture::world->gop.fence();
  auto test_ta = TA::block_cyclic_to_array<TA::TSpArray<double>>( ref_matrix, trange );
  GlobalFixture::world->gop.fence();

  auto norm_diff =
	  (ref_ta("i,j") - test_ta("i,j")).norm(*GlobalFixture::world).get();

  BOOST_CHECK_SMALL( norm_diff, std::numeric_limits<double>::epsilon() );

  GlobalFixture::world->gop.fence();
};

BOOST_AUTO_TEST_CASE(sparse_tiled_array_to_bc_test) {
  GlobalFixture::world->gop.fence();

  auto [M, N] = ref_matrix.dims();
  BOOST_REQUIRE_EQUAL(M, N);

  auto NB = ref_matrix.dist().nb();

  auto trange = gen_trange(N, {static_cast<size_t>(NB)});

  auto ref_ta = TA::make_array<TA::TSpArray<double> >(
      *GlobalFixture::world, trange,
      [this](TA::Tensor<double>& t, TA::Range const& range) -> double {
        return this->make_ta_reference(t, range);
      });


  GlobalFixture::world->gop.fence();
  auto test_matrix = TA::array_to_block_cyclic( ref_ta, grid, NB, NB );
  GlobalFixture::world->gop.fence();

  double local_norm_diff =
      (test_matrix.local_mat() - ref_matrix.local_mat()).norm();
  local_norm_diff *= local_norm_diff;

  double norm_diff;
  MPI_Allreduce(&local_norm_diff, &norm_diff, 1, MPI_DOUBLE, MPI_SUM,
                MPI_COMM_WORLD);

  norm_diff = std::sqrt(norm_diff);

  BOOST_CHECK_SMALL( norm_diff, std::numeric_limits<double>::epsilon() );

  GlobalFixture::world->gop.fence();
};




BOOST_AUTO_TEST_CASE(const_tiled_array_to_bc_test) {
  GlobalFixture::world->gop.fence();

  auto [M, N] = ref_matrix.dims();
  BOOST_REQUIRE_EQUAL(M, N);

  auto NB = ref_matrix.dist().nb();

  auto trange = gen_trange(N, {static_cast<size_t>(NB)});

  const TA::TArray<double> ref_ta = TA::make_array<TA::TArray<double> >(
      *GlobalFixture::world, trange,
      [this](TA::Tensor<double>& t, TA::Range const& range) -> double {
        return this->make_ta_reference(t, range);
=======
>>>>>>> b6d36829
      });


  GlobalFixture::world->gop.fence();
<<<<<<< HEAD
  auto test_matrix = TA::array_to_block_cyclic( ref_ta, grid, NB, NB );
=======
  auto test_matrix = TA::scalapack::array_to_block_cyclic( ref_ta, grid, NB, NB );
>>>>>>> b6d36829
  GlobalFixture::world->gop.fence();

  double local_norm_diff =
      (test_matrix.local_mat() - ref_matrix.local_mat()).norm();
  local_norm_diff *= local_norm_diff;

  double norm_diff;
  MPI_Allreduce(&local_norm_diff, &norm_diff, 1, MPI_DOUBLE, MPI_SUM,
                MPI_COMM_WORLD);

  norm_diff = std::sqrt(norm_diff);

  BOOST_CHECK_SMALL( norm_diff, std::numeric_limits<double>::epsilon() );

  GlobalFixture::world->gop.fence();
};


<<<<<<< HEAD
=======


BOOST_AUTO_TEST_CASE(bc_to_sparse_tiled_array_test) {
  GlobalFixture::world->gop.fence();

  auto [M, N] = ref_matrix.dims();
  BOOST_REQUIRE_EQUAL(M, N);

  auto NB = ref_matrix.dist().nb();

  auto trange = gen_trange(N, {static_cast<size_t>(NB)});

  auto ref_ta = TA::make_array<TA::TSpArray<double> >(
      *GlobalFixture::world, trange,
      [this](TA::Tensor<double>& t, TA::Range const& range) -> double {
        return this->make_ta_reference(t, range);
      });


  GlobalFixture::world->gop.fence();
  auto test_ta = TA::scalapack::block_cyclic_to_array<TA::TSpArray<double>>( ref_matrix, trange );
  GlobalFixture::world->gop.fence();

  auto norm_diff =
	  (ref_ta("i,j") - test_ta("i,j")).norm(*GlobalFixture::world).get();

  BOOST_CHECK_SMALL( norm_diff, std::numeric_limits<double>::epsilon() );

  GlobalFixture::world->gop.fence();
};

BOOST_AUTO_TEST_CASE(sparse_tiled_array_to_bc_test) {
  GlobalFixture::world->gop.fence();

  auto [M, N] = ref_matrix.dims();
  BOOST_REQUIRE_EQUAL(M, N);

  auto NB = ref_matrix.dist().nb();

  auto trange = gen_trange(N, {static_cast<size_t>(NB)});

  auto ref_ta = TA::make_array<TA::TSpArray<double> >(
      *GlobalFixture::world, trange,
      [this](TA::Tensor<double>& t, TA::Range const& range) -> double {
        return this->make_ta_reference(t, range);
      });


  GlobalFixture::world->gop.fence();
  auto test_matrix = TA::scalapack::array_to_block_cyclic( ref_ta, grid, NB, NB );
  GlobalFixture::world->gop.fence();

  double local_norm_diff =
      (test_matrix.local_mat() - ref_matrix.local_mat()).norm();
  local_norm_diff *= local_norm_diff;

  double norm_diff;
  MPI_Allreduce(&local_norm_diff, &norm_diff, 1, MPI_DOUBLE, MPI_SUM,
                MPI_COMM_WORLD);

  norm_diff = std::sqrt(norm_diff);

  BOOST_CHECK_SMALL( norm_diff, std::numeric_limits<double>::epsilon() );

  GlobalFixture::world->gop.fence();
};




BOOST_AUTO_TEST_CASE(const_tiled_array_to_bc_test) {
  GlobalFixture::world->gop.fence();

  auto [M, N] = ref_matrix.dims();
  BOOST_REQUIRE_EQUAL(M, N);

  auto NB = ref_matrix.dist().nb();

  auto trange = gen_trange(N, {static_cast<size_t>(NB)});

  const TA::TArray<double> ref_ta = TA::make_array<TA::TArray<double> >(
      *GlobalFixture::world, trange,
      [this](TA::Tensor<double>& t, TA::Range const& range) -> double {
        return this->make_ta_reference(t, range);
      });


  GlobalFixture::world->gop.fence();
  auto test_matrix = TA::scalapack::array_to_block_cyclic( ref_ta, grid, NB, NB );
  GlobalFixture::world->gop.fence();

  double local_norm_diff =
      (test_matrix.local_mat() - ref_matrix.local_mat()).norm();
  local_norm_diff *= local_norm_diff;

  double norm_diff;
  MPI_Allreduce(&local_norm_diff, &norm_diff, 1, MPI_DOUBLE, MPI_SUM,
                MPI_COMM_WORLD);

  norm_diff = std::sqrt(norm_diff);

  BOOST_CHECK_SMALL( norm_diff, std::numeric_limits<double>::epsilon() );

  GlobalFixture::world->gop.fence();
};


>>>>>>> b6d36829
BOOST_AUTO_TEST_CASE( sca_heig_same_tiling ) {

  GlobalFixture::world->gop.fence();
  auto [M, N] = ref_matrix.dims();
  BOOST_REQUIRE_EQUAL(M, N);

  auto trange = gen_trange(N, {128ul});

  const auto ref_ta = TA::make_array<TA::TArray<double> >(
      *GlobalFixture::world, trange,
      [this](TA::Tensor<double>& t, TA::Range const& range) -> double {
        return this->make_ta_reference(t, range);
      });

  auto [evals, evecs] = heig( ref_ta );
  //auto evals = heig( ref_ta );

  BOOST_CHECK( evecs.trange() == ref_ta.trange() );

  // TODO: Check validity of eigenvectors, not crutial for the time being

  // Check eigenvalue correctness
  double tol = N*N*std::numeric_limits<double>::epsilon();
  for( int64_t i = 0; i < N; ++i )
    BOOST_CHECK_SMALL( std::abs(evals[i] - exact_evals[i]), tol );

  GlobalFixture::world->gop.fence();
}

BOOST_AUTO_TEST_CASE( sca_heig_diff_tiling ) {

  GlobalFixture::world->gop.fence();
  auto [M, N] = ref_matrix.dims();
  BOOST_REQUIRE_EQUAL(M, N);
  auto trange = gen_trange(N, {128ul});

  auto ref_ta = TA::make_array<TA::TArray<double> >(
      *GlobalFixture::world, trange, 
      [this](TA::Tensor<double>& t, TA::Range const& range) -> double {
        return this->make_ta_reference(t, range);
      });

  auto new_trange = gen_trange(N, {64ul});
  auto [evals, evecs] = heig( ref_ta, 128, new_trange );

  BOOST_CHECK( evecs.trange() == new_trange );

  // TODO: Check validity of eigenvectors, not crutial for the time being

  // Check eigenvalue correctness
  double tol = N*N*std::numeric_limits<double>::epsilon();
  for( int64_t i = 0; i < N; ++i )
    BOOST_CHECK_SMALL( std::abs(evals[i] - exact_evals[i]), tol );

  GlobalFixture::world->gop.fence();
}

BOOST_AUTO_TEST_CASE( sca_heig_generalized ) {

  GlobalFixture::world->gop.fence();
  auto [M, N] = ref_matrix.dims();
  BOOST_REQUIRE_EQUAL(M, N);

  auto trange = gen_trange(N, {128ul});

  auto ref_ta = TA::make_array<TA::TSpArray<double> >(
      *GlobalFixture::world, trange,
      [this](TA::Tensor<double>& t, TA::Range const& range) -> double {
        return this->make_ta_reference(t, range);
      });

<<<<<<< HEAD
  auto dense_iden = TA::make_array<TA::TSpArray<double> >(
=======
  auto dense_iden = TA::make_array<TA::TArray<double> >(
>>>>>>> b6d36829
      *GlobalFixture::world, trange,
      [](TA::Tensor<double>& t, TA::Range const& range) -> double {
        t = TA::Tensor<double>(range, 0.0);
        auto lo = range.lobound_data();
        auto up = range.upbound_data();
        for (auto m = lo[0]; m < up[0]; ++m) 
        for (auto n = lo[1]; n < up[1]; ++n) 
	if( m == n )
          t(m, n) = 1.;
	
	return t.norm();
      });

<<<<<<< HEAD
=======
  GlobalFixture::world->gop.fence();
>>>>>>> b6d36829
  auto [evals, evecs] = heig( ref_ta, dense_iden );
  //auto evals = heig( ref_ta );

  BOOST_CHECK( evecs.trange() == ref_ta.trange() );

  // TODO: Check validity of eigenvectors, not crutial for the time being

  // Check eigenvalue correctness
  double tol = N*N*std::numeric_limits<double>::epsilon();
  for( int64_t i = 0; i < N; ++i )
    BOOST_CHECK_SMALL( std::abs(evals[i] - exact_evals[i]), tol );

  GlobalFixture::world->gop.fence();
}



BOOST_AUTO_TEST_CASE( sca_chol ) {

  GlobalFixture::world->gop.fence();
  auto [M, N] = ref_matrix.dims();
  BOOST_REQUIRE_EQUAL(M, N);

  auto trange = gen_trange(N, {128ul});

  auto ref_ta = TA::make_array<TA::TArray<double> >(
      *GlobalFixture::world, trange,
      [this](TA::Tensor<double>& t, TA::Range const& range) -> double {
        return this->make_ta_reference(t, range);
      });

  auto L = cholesky( ref_ta );

  BOOST_CHECK( L.trange() == ref_ta.trange() );

  ref_ta("i,j") -= L("i,k") * L("j,k").conj();

  double diff_norm = ref_ta("i,j").norm(*GlobalFixture::world).get();
  BOOST_CHECK_SMALL( diff_norm, N*N*std::numeric_limits<double>::epsilon() );

  GlobalFixture::world->gop.fence();
}



BOOST_AUTO_TEST_CASE( sca_chol_linv ) {

  GlobalFixture::world->gop.fence();
  auto [M, N] = ref_matrix.dims();
  BOOST_REQUIRE_EQUAL(M, N);

  auto trange = gen_trange(N, {128ul});

  auto ref_ta = TA::make_array<TA::TArray<double> >(
      *GlobalFixture::world, trange,
      [this](TA::Tensor<double>& t, TA::Range const& range) -> double {
        return this->make_ta_reference(t, range);
      });

     
  auto Linv = cholesky_linv( ref_ta );

  BOOST_CHECK( Linv.trange() == ref_ta.trange() );

  TA::TArray<double> tmp( *GlobalFixture::world, trange );
  tmp("i,j")    = Linv("i,k") * ref_ta("k,j");
  ref_ta("i,j") = tmp ("i,k") * Linv  ("j,k");

  TA::foreach_inplace( ref_ta, []( TA::Tensor<double>& tile ) {
    auto range = tile.range();
    auto lo = range.lobound_data();
    auto up = range.upbound_data();
    for (auto m = lo[0]; m < up[0]; ++m)
    for (auto n = lo[1]; n < up[1]; ++n) 
    if( m == n ) {
      tile(m,n) -= 1.;
    }
  });

  double norm = ref_ta("i,j").norm(*GlobalFixture::world).get();
  BOOST_CHECK_SMALL( norm, N*N*std::numeric_limits<double>::epsilon() );

  GlobalFixture::world->gop.fence();
}




BOOST_AUTO_TEST_CASE( sca_chol_linv_retl ) {

  GlobalFixture::world->gop.fence();
  auto [M, N] = ref_matrix.dims();
  BOOST_REQUIRE_EQUAL(M, N);

  auto trange = gen_trange(N, {128ul});

  auto ref_ta = TA::make_array<TA::TArray<double> >(
      *GlobalFixture::world, trange,
      [this](TA::Tensor<double>& t, TA::Range const& range) -> double {
        return this->make_ta_reference(t, range);
      });

     
  auto [L, Linv] = cholesky_linv<decltype(ref_ta),true>( ref_ta );

  BOOST_CHECK( Linv.trange() == ref_ta.trange() );
  BOOST_CHECK( L.trange()    == ref_ta.trange() );

  TA::TArray<double> tmp( *GlobalFixture::world, trange );
  tmp("i,j") = Linv("i,k") * L("k,j");

  TA::foreach_inplace( tmp, []( TA::Tensor<double>& tile ) {
    auto range = tile.range();
    auto lo = range.lobound_data();
    auto up = range.upbound_data();
    for (auto m = lo[0]; m < up[0]; ++m)
    for (auto n = lo[1]; n < up[1]; ++n) 
    if( m == n ) {
      tile(m,n) -= 1.;
    }
  });

  double norm = tmp("i,j").norm(*GlobalFixture::world).get();
  BOOST_CHECK_SMALL( norm, N*N*std::numeric_limits<double>::epsilon() );

  GlobalFixture::world->gop.fence();
}



BOOST_AUTO_TEST_CASE( sca_chol_solve ) {

  GlobalFixture::world->gop.fence();
  auto [M, N] = ref_matrix.dims();
  BOOST_REQUIRE_EQUAL(M, N);

  auto trange = gen_trange(N, {128ul});

  auto ref_ta = TA::make_array<TA::TArray<double> >(
      *GlobalFixture::world, trange,
      [this](TA::Tensor<double>& t, TA::Range const& range) -> double {
        return this->make_ta_reference(t, range);
      });

     
  auto iden = cholesky_solve( ref_ta, ref_ta );

  BOOST_CHECK( iden.trange() == ref_ta.trange() );

  TA::foreach_inplace( iden, []( TA::Tensor<double>& tile ) {
    auto range = tile.range();
    auto lo = range.lobound_data();
    auto up = range.upbound_data();
    for (auto m = lo[0]; m < up[0]; ++m)
    for (auto n = lo[1]; n < up[1]; ++n) 
    if( m == n ) {
      tile(m,n) -= 1.;
    }
  });

  double norm = iden("i,j").norm(*GlobalFixture::world).get();
  BOOST_CHECK_SMALL( norm, N*N*std::numeric_limits<double>::epsilon() );

  GlobalFixture::world->gop.fence();
}





BOOST_AUTO_TEST_CASE( sca_chol_lsolve ) {

  GlobalFixture::world->gop.fence();
  auto [M, N] = ref_matrix.dims();
  BOOST_REQUIRE_EQUAL(M, N);

  auto trange = gen_trange(N, {128ul});

  auto ref_ta = TA::make_array<TA::TArray<double> >(
      *GlobalFixture::world, trange,
      [this](TA::Tensor<double>& t, TA::Range const& range) -> double {
        return this->make_ta_reference(t, range);
      });

     
  // Should produce X = L**H
  auto [L, X] = cholesky_lsolve( scalapackpp::TransposeFlag::NoTranspose,
    ref_ta, ref_ta );

  BOOST_CHECK( X.trange() == ref_ta.trange() );
  BOOST_CHECK( L.trange() == ref_ta.trange() );

  X("i,j") -= L("j,i");

  double norm = X("i,j").norm(*GlobalFixture::world).get();
  BOOST_CHECK_SMALL( norm, N*N*std::numeric_limits<double>::epsilon() );

  GlobalFixture::world->gop.fence();
}

BOOST_AUTO_TEST_CASE( sca_lu_solve ) {

  GlobalFixture::world->gop.fence();
  auto [M, N] = ref_matrix.dims();
  BOOST_REQUIRE_EQUAL(M, N);

  auto trange = gen_trange(N, {128ul});

  auto ref_ta = TA::make_array<TA::TArray<double> >(
      *GlobalFixture::world, trange,
      [this](TA::Tensor<double>& t, TA::Range const& range) -> double {
        return this->make_ta_reference(t, range);
      });

     
  auto iden = lu_solve( ref_ta, ref_ta );

  BOOST_CHECK( iden.trange() == ref_ta.trange() );

  TA::foreach_inplace( iden, []( TA::Tensor<double>& tile ) {
    auto range = tile.range();
    auto lo = range.lobound_data();
    auto up = range.upbound_data();
    for (auto m = lo[0]; m < up[0]; ++m)
    for (auto n = lo[1]; n < up[1]; ++n) 
    if( m == n ) {
      tile(m,n) -= 1.;
    }
  });

  double norm = iden("i,j").norm(*GlobalFixture::world).get();
  BOOST_CHECK_SMALL( norm, N*N*std::numeric_limits<double>::epsilon() );

  GlobalFixture::world->gop.fence();
}


BOOST_AUTO_TEST_CASE( sca_lu_inv ) {

  GlobalFixture::world->gop.fence();
  auto [M, N] = ref_matrix.dims();
  BOOST_REQUIRE_EQUAL(M, N);

  auto trange = gen_trange(N, {128ul});

  auto ref_ta = TA::make_array<TA::TArray<double> >(
      *GlobalFixture::world, trange,
      [this](TA::Tensor<double>& t, TA::Range const& range) -> double {
        return this->make_ta_reference(t, range);
      });

  TA::TArray<double> iden( *GlobalFixture::world, trange );
     
  auto Ainv = lu_inv( ref_ta );
  iden("i,j") = Ainv("i,k") * ref_ta("k,j");


  BOOST_CHECK( iden.trange() == ref_ta.trange() );

  TA::foreach_inplace( iden, []( TA::Tensor<double>& tile ) {
    auto range = tile.range();
    auto lo = range.lobound_data();
    auto up = range.upbound_data();
    for (auto m = lo[0]; m < up[0]; ++m)
    for (auto n = lo[1]; n < up[1]; ++n) 
    if( m == n ) {
      tile(m,n) -= 1.;
    }
  });

  double norm = iden("i,j").norm(*GlobalFixture::world).get();
  BOOST_CHECK_SMALL( norm, N*N*std::numeric_limits<double>::epsilon() );

  GlobalFixture::world->gop.fence();
}


#if 1
BOOST_AUTO_TEST_CASE( sca_svd_values_only ) {

  GlobalFixture::world->gop.fence();
  auto [M, N] = ref_matrix.dims();
  BOOST_REQUIRE_EQUAL(M, N);

  auto trange = gen_trange(N, {128ul});

  auto ref_ta = TA::make_array<TA::TArray<double> >(
      *GlobalFixture::world, trange,
      [this](TA::Tensor<double>& t, TA::Range const& range) -> double {
        return this->make_ta_reference(t, range);
      });

  auto S = svd<SVDValuesOnly>( ref_ta, trange, trange );

  std::vector exact_singular_values = exact_evals;
  std::sort( exact_singular_values.begin(), exact_singular_values.end(),
    std::greater<double>() );

  // Check singular value correctness
  double tol = N*N*std::numeric_limits<double>::epsilon();
  for( int64_t i = 0; i < N; ++i )
    BOOST_CHECK_SMALL( std::abs(S[i] - exact_singular_values[i]), tol );
  GlobalFixture::world->gop.fence();
}

BOOST_AUTO_TEST_CASE( sca_svd_leftvectors ) {

  GlobalFixture::world->gop.fence();
  auto [M, N] = ref_matrix.dims();
  BOOST_REQUIRE_EQUAL(M, N);

  auto trange = gen_trange(N, {128ul});

  auto ref_ta = TA::make_array<TA::TArray<double> >(
      *GlobalFixture::world, trange,
      [this](TA::Tensor<double>& t, TA::Range const& range) -> double {
        return this->make_ta_reference(t, range);
      });

  auto [S,U] = svd<SVDLeftVectors>( ref_ta, trange, trange );

  std::vector exact_singular_values = exact_evals;
  std::sort( exact_singular_values.begin(), exact_singular_values.end(),
    std::greater<double>() );

  // Check singular value correctness
  double tol = N*N*std::numeric_limits<double>::epsilon();
  for( int64_t i = 0; i < N; ++i )
    BOOST_CHECK_SMALL( std::abs(S[i] - exact_singular_values[i]), tol );
  GlobalFixture::world->gop.fence();
}

BOOST_AUTO_TEST_CASE( sca_svd_rightvectors ) {

  GlobalFixture::world->gop.fence();
  auto [M, N] = ref_matrix.dims();
  BOOST_REQUIRE_EQUAL(M, N);

  auto trange = gen_trange(N, {128ul});

  auto ref_ta = TA::make_array<TA::TArray<double> >(
      *GlobalFixture::world, trange,
      [this](TA::Tensor<double>& t, TA::Range const& range) -> double {
        return this->make_ta_reference(t, range);
      });

  auto [S,VT] = svd<SVDRightVectors>( ref_ta, trange, trange );

  std::vector exact_singular_values = exact_evals;
  std::sort( exact_singular_values.begin(), exact_singular_values.end(),
    std::greater<double>() );

  // Check singular value correctness
  double tol = N*N*std::numeric_limits<double>::epsilon();
  for( int64_t i = 0; i < N; ++i )
    BOOST_CHECK_SMALL( std::abs(S[i] - exact_singular_values[i]), tol );
  GlobalFixture::world->gop.fence();
}

BOOST_AUTO_TEST_CASE( sca_svd_allvectors ) {

  GlobalFixture::world->gop.fence();
  auto [M, N] = ref_matrix.dims();
  BOOST_REQUIRE_EQUAL(M, N);

  auto trange = gen_trange(N, {128ul});

  auto ref_ta = TA::make_array<TA::TArray<double> >(
      *GlobalFixture::world, trange,
      [this](TA::Tensor<double>& t, TA::Range const& range) -> double {
        return this->make_ta_reference(t, range);
      });

  auto [S,U,VT] = svd<SVDAllVectors>( ref_ta, trange, trange );

  std::vector exact_singular_values = exact_evals;
  std::sort( exact_singular_values.begin(), exact_singular_values.end(),
    std::greater<double>() );

  // Check singular value correctness
  double tol = N*N*std::numeric_limits<double>::epsilon();
  for( int64_t i = 0; i < N; ++i )
    BOOST_CHECK_SMALL( std::abs(S[i] - exact_singular_values[i]), tol );
  GlobalFixture::world->gop.fence();
}
#endif

BOOST_AUTO_TEST_SUITE_END()<|MERGE_RESOLUTION|>--- conflicted
+++ resolved
@@ -8,11 +8,7 @@
 
 struct ScaLAPACKFixture {
   blacspp::Grid grid;
-<<<<<<< HEAD
-  BlockCyclicMatrix<double> ref_matrix;  // XXX: Just double is fine?
-=======
   scalapack::BlockCyclicMatrix<double> ref_matrix;  // XXX: Just double is fine?
->>>>>>> b6d36829
 
   std::vector<double> htoeplitz_vector;
   std::vector<double> exact_evals;
@@ -43,11 +39,7 @@
     return t.norm();
   };
 
-<<<<<<< HEAD
-  inline void construct_scalapack( BlockCyclicMatrix<double>& A ) {
-=======
   inline void construct_scalapack( scalapack::BlockCyclicMatrix<double>& A ) {
->>>>>>> b6d36829
     auto [M,N] = A.dims();
     for (size_t i = 0; i < M; ++i)
     for (size_t j = 0; j < N; ++j)
@@ -130,12 +122,11 @@
       *GlobalFixture::world, trange,
       [this](TA::Tensor<double>& t, TA::Range const& range) -> double {
         return this->make_ta_reference(t, range);
-<<<<<<< HEAD
-      });
-
-
-  GlobalFixture::world->gop.fence();
-  auto test_ta = TA::block_cyclic_to_array<TA::TArray<double>>( ref_matrix, trange );
+      });
+
+
+  GlobalFixture::world->gop.fence();
+  auto test_ta = TA::scalapack::block_cyclic_to_array<TA::TArray<double>>( ref_matrix, trange );
   GlobalFixture::world->gop.fence();
 
   auto norm_diff =
@@ -162,17 +153,11 @@
       *GlobalFixture::world, trange,
       [this](TA::Tensor<double>& t, TA::Range const& range) -> double {
         return this->make_ta_reference(t, range);
-=======
->>>>>>> b6d36829
-      });
-
-
-  GlobalFixture::world->gop.fence();
-<<<<<<< HEAD
-  auto test_ta = TA::block_cyclic_to_array<TA::TArray<double>>( ref_matrix, trange );
-=======
+      });
+
+
+  GlobalFixture::world->gop.fence();
   auto test_ta = TA::scalapack::block_cyclic_to_array<TA::TArray<double>>( ref_matrix, trange );
->>>>>>> b6d36829
   GlobalFixture::world->gop.fence();
 
   auto norm_diff =
@@ -185,9 +170,7 @@
 
 
 
-<<<<<<< HEAD
-=======
-BOOST_AUTO_TEST_CASE(bc_to_uniform_dense_tiled_array_all_small_test) {
+BOOST_AUTO_TEST_CASE(uniform_dense_tiled_array_to_bc_test) {
   GlobalFixture::world->gop.fence();
 
   auto [M, N] = ref_matrix.dims();
@@ -195,38 +178,6 @@
 
   auto NB = ref_matrix.dist().nb();
 
-  auto trange = gen_trange(N, {static_cast<size_t>(NB/2)});
-
-  auto ref_ta = TA::make_array<TA::TArray<double> >(
-      *GlobalFixture::world, trange,
-      [this](TA::Tensor<double>& t, TA::Range const& range) -> double {
-        return this->make_ta_reference(t, range);
-      });
-
-
-  GlobalFixture::world->gop.fence();
-  auto test_ta = TA::scalapack::block_cyclic_to_array<TA::TArray<double>>( ref_matrix, trange );
-  GlobalFixture::world->gop.fence();
-
-  auto norm_diff =
-	  (ref_ta("i,j") - test_ta("i,j")).norm(*GlobalFixture::world).get();
-
-  BOOST_CHECK_SMALL( norm_diff, std::numeric_limits<double>::epsilon() );
-
-  GlobalFixture::world->gop.fence();
-};
-
-
-
->>>>>>> b6d36829
-BOOST_AUTO_TEST_CASE(uniform_dense_tiled_array_to_bc_test) {
-  GlobalFixture::world->gop.fence();
-
-  auto [M, N] = ref_matrix.dims();
-  BOOST_REQUIRE_EQUAL(M, N);
-
-  auto NB = ref_matrix.dist().nb();
-
   auto trange = gen_trange(N, {static_cast<size_t>(NB)});
 
   auto ref_ta = TA::make_array<TA::TArray<double> >(
@@ -237,11 +188,7 @@
 
 
   GlobalFixture::world->gop.fence();
-<<<<<<< HEAD
-  auto test_matrix = TA::array_to_block_cyclic( ref_ta, grid, NB, NB );
-=======
   auto test_matrix = TA::scalapack::array_to_block_cyclic( ref_ta, grid, NB, NB );
->>>>>>> b6d36829
   GlobalFixture::world->gop.fence();
 
   double local_norm_diff =
@@ -282,11 +229,7 @@
 
 
   GlobalFixture::world->gop.fence();
-<<<<<<< HEAD
-  auto test_ta = TA::block_cyclic_to_array<TA::TArray<double>>( ref_matrix, trange );
-=======
   auto test_ta = TA::scalapack::block_cyclic_to_array<TA::TArray<double>>( ref_matrix, trange );
->>>>>>> b6d36829
   GlobalFixture::world->gop.fence();
 
   auto norm_diff =
@@ -313,12 +256,11 @@
       *GlobalFixture::world, trange,
       [this](TA::Tensor<double>& t, TA::Range const& range) -> double {
         return this->make_ta_reference(t, range);
-<<<<<<< HEAD
-      });
-
-
-  GlobalFixture::world->gop.fence();
-  auto test_matrix = TA::array_to_block_cyclic( ref_ta, grid, NB, NB );
+      });
+
+
+  GlobalFixture::world->gop.fence();
+  auto test_matrix = TA::scalapack::array_to_block_cyclic( ref_ta, grid, NB, NB );
   GlobalFixture::world->gop.fence();
 
   double local_norm_diff =
@@ -357,7 +299,7 @@
 
 
   GlobalFixture::world->gop.fence();
-  auto test_ta = TA::block_cyclic_to_array<TA::TSpArray<double>>( ref_matrix, trange );
+  auto test_ta = TA::scalapack::block_cyclic_to_array<TA::TSpArray<double>>( ref_matrix, trange );
   GlobalFixture::world->gop.fence();
 
   auto norm_diff =
@@ -386,7 +328,7 @@
 
 
   GlobalFixture::world->gop.fence();
-  auto test_matrix = TA::array_to_block_cyclic( ref_ta, grid, NB, NB );
+  auto test_matrix = TA::scalapack::array_to_block_cyclic( ref_ta, grid, NB, NB );
   GlobalFixture::world->gop.fence();
 
   double local_norm_diff =
@@ -421,17 +363,11 @@
       *GlobalFixture::world, trange,
       [this](TA::Tensor<double>& t, TA::Range const& range) -> double {
         return this->make_ta_reference(t, range);
-=======
->>>>>>> b6d36829
-      });
-
-
-  GlobalFixture::world->gop.fence();
-<<<<<<< HEAD
-  auto test_matrix = TA::array_to_block_cyclic( ref_ta, grid, NB, NB );
-=======
+      });
+
+
+  GlobalFixture::world->gop.fence();
   auto test_matrix = TA::scalapack::array_to_block_cyclic( ref_ta, grid, NB, NB );
->>>>>>> b6d36829
   GlobalFixture::world->gop.fence();
 
   double local_norm_diff =
@@ -450,116 +386,6 @@
 };
 
 
-<<<<<<< HEAD
-=======
-
-
-BOOST_AUTO_TEST_CASE(bc_to_sparse_tiled_array_test) {
-  GlobalFixture::world->gop.fence();
-
-  auto [M, N] = ref_matrix.dims();
-  BOOST_REQUIRE_EQUAL(M, N);
-
-  auto NB = ref_matrix.dist().nb();
-
-  auto trange = gen_trange(N, {static_cast<size_t>(NB)});
-
-  auto ref_ta = TA::make_array<TA::TSpArray<double> >(
-      *GlobalFixture::world, trange,
-      [this](TA::Tensor<double>& t, TA::Range const& range) -> double {
-        return this->make_ta_reference(t, range);
-      });
-
-
-  GlobalFixture::world->gop.fence();
-  auto test_ta = TA::scalapack::block_cyclic_to_array<TA::TSpArray<double>>( ref_matrix, trange );
-  GlobalFixture::world->gop.fence();
-
-  auto norm_diff =
-	  (ref_ta("i,j") - test_ta("i,j")).norm(*GlobalFixture::world).get();
-
-  BOOST_CHECK_SMALL( norm_diff, std::numeric_limits<double>::epsilon() );
-
-  GlobalFixture::world->gop.fence();
-};
-
-BOOST_AUTO_TEST_CASE(sparse_tiled_array_to_bc_test) {
-  GlobalFixture::world->gop.fence();
-
-  auto [M, N] = ref_matrix.dims();
-  BOOST_REQUIRE_EQUAL(M, N);
-
-  auto NB = ref_matrix.dist().nb();
-
-  auto trange = gen_trange(N, {static_cast<size_t>(NB)});
-
-  auto ref_ta = TA::make_array<TA::TSpArray<double> >(
-      *GlobalFixture::world, trange,
-      [this](TA::Tensor<double>& t, TA::Range const& range) -> double {
-        return this->make_ta_reference(t, range);
-      });
-
-
-  GlobalFixture::world->gop.fence();
-  auto test_matrix = TA::scalapack::array_to_block_cyclic( ref_ta, grid, NB, NB );
-  GlobalFixture::world->gop.fence();
-
-  double local_norm_diff =
-      (test_matrix.local_mat() - ref_matrix.local_mat()).norm();
-  local_norm_diff *= local_norm_diff;
-
-  double norm_diff;
-  MPI_Allreduce(&local_norm_diff, &norm_diff, 1, MPI_DOUBLE, MPI_SUM,
-                MPI_COMM_WORLD);
-
-  norm_diff = std::sqrt(norm_diff);
-
-  BOOST_CHECK_SMALL( norm_diff, std::numeric_limits<double>::epsilon() );
-
-  GlobalFixture::world->gop.fence();
-};
-
-
-
-
-BOOST_AUTO_TEST_CASE(const_tiled_array_to_bc_test) {
-  GlobalFixture::world->gop.fence();
-
-  auto [M, N] = ref_matrix.dims();
-  BOOST_REQUIRE_EQUAL(M, N);
-
-  auto NB = ref_matrix.dist().nb();
-
-  auto trange = gen_trange(N, {static_cast<size_t>(NB)});
-
-  const TA::TArray<double> ref_ta = TA::make_array<TA::TArray<double> >(
-      *GlobalFixture::world, trange,
-      [this](TA::Tensor<double>& t, TA::Range const& range) -> double {
-        return this->make_ta_reference(t, range);
-      });
-
-
-  GlobalFixture::world->gop.fence();
-  auto test_matrix = TA::scalapack::array_to_block_cyclic( ref_ta, grid, NB, NB );
-  GlobalFixture::world->gop.fence();
-
-  double local_norm_diff =
-      (test_matrix.local_mat() - ref_matrix.local_mat()).norm();
-  local_norm_diff *= local_norm_diff;
-
-  double norm_diff;
-  MPI_Allreduce(&local_norm_diff, &norm_diff, 1, MPI_DOUBLE, MPI_SUM,
-                MPI_COMM_WORLD);
-
-  norm_diff = std::sqrt(norm_diff);
-
-  BOOST_CHECK_SMALL( norm_diff, std::numeric_limits<double>::epsilon() );
-
-  GlobalFixture::world->gop.fence();
-};
-
-
->>>>>>> b6d36829
 BOOST_AUTO_TEST_CASE( sca_heig_same_tiling ) {
 
   GlobalFixture::world->gop.fence();
@@ -631,11 +457,7 @@
         return this->make_ta_reference(t, range);
       });
 
-<<<<<<< HEAD
-  auto dense_iden = TA::make_array<TA::TSpArray<double> >(
-=======
   auto dense_iden = TA::make_array<TA::TArray<double> >(
->>>>>>> b6d36829
       *GlobalFixture::world, trange,
       [](TA::Tensor<double>& t, TA::Range const& range) -> double {
         t = TA::Tensor<double>(range, 0.0);
@@ -649,10 +471,7 @@
 	return t.norm();
       });
 
-<<<<<<< HEAD
-=======
-  GlobalFixture::world->gop.fence();
->>>>>>> b6d36829
+  GlobalFixture::world->gop.fence();
   auto [evals, evecs] = heig( ref_ta, dense_iden );
   //auto evals = heig( ref_ta );
 
