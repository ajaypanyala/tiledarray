--- conflicted
+++ resolved
@@ -88,13 +88,12 @@
   }
 
   template <typename Tile>
-  static double init_unit_tile(
-          Tile& tile, const typename Tile::range_type& r){
-   tile = Tile(r);
-   for (std::size_t i = 0ul; i < tile.size(); ++i) tile[i] = 1;
-   double result;
-   norm(tile, result);
-   return result;
+  static double init_unit_tile(Tile& tile, const typename Tile::range_type& r) {
+    tile = Tile(r);
+    for (std::size_t i = 0ul; i < tile.size(); ++i) tile[i] = 1;
+    double result;
+    norm(tile, result);
+    return result;
   }
 
   template <typename T>
@@ -128,8 +127,8 @@
   TSpArrayI a_sparse;
 };
 
-template<typename Array>
-void check_equal(Array & orig, Array& fused){
+template <typename Array>
+void check_equal(Array& orig, Array& fused) {
   auto text = orig.trange().tiles_range().extent_data();
   auto num_mode0_tiles = text[0];
   auto num_mode1_tiles = text[1];
@@ -137,8 +136,7 @@
   // Check to see if the fused and original arrays are the same
   for (std::size_t i = 0; i < num_mode0_tiles; ++i) {
     for (std::size_t j = 0; j < num_mode1_tiles; ++j) {
-      if (orig.is_zero({i, j}) && fused.is_zero({i, j}))
-        continue;
+      if (orig.is_zero({i, j}) && fused.is_zero({i, j})) continue;
       auto tile_orig = orig.find({i, j}).get();
       auto tile_fused = fused.find({i, j}).get();
 
@@ -231,8 +229,7 @@
                                             &this->init_rand_tile<TensorI>));
 }
 
-<<<<<<< HEAD
-BOOST_AUTO_TEST_CASE(vector_of_arrays_unit_blocking) {
+BOOST_AUTO_TEST_CASE(tiles_of_array_unit_blocking) {
   // get local world
   const auto rank = (*GlobalFixture::world).rank();
   const auto size = (*GlobalFixture::world).size();
@@ -261,86 +258,35 @@
     tr = TiledArray::TiledRange({tr1_mode0, tr1_mode1});
     tr_split = TiledArray::TiledRange({tr1_mode1});
   }
-=======
-BOOST_AUTO_TEST_CASE(tiles_of_array_unit_blocking) {
->>>>>>> bf57f736
 
   // Dense test
   {
     // Make an array with tiled range from above.
     auto b_dense = make_array<TArrayI>(*GlobalFixture::world, tr,
                                        &this->init_rand_tile<TensorI>);
+    auto& world = b_dense.world();
     // Grab number of tiles in fused mode
     auto text = b_dense.trange().tiles_range().extent_data();
     auto num_mode0_tiles = text[0];
-    auto num_mode1_tiles = text[1];
-
-    // one node
+
     {
       // Convert dense array to vector of arrays
       std::vector<TArrayI> b_dense_vector;
-      for (int i = 0; i < 11; ++i) {
-        b_dense_vector.push_back(
-            TiledArray::subarray_from_fused_array(b_dense, i, tr_split));
-      }
-
+      TA::set_default_world(this_world);
+      for (int r = 0; r < num_mode0_tiles; ++r) {
+        if (rank == r % size) {
+          TiledArray::subarray_from_fused_array(this_world, b_dense, r,
+                                                b_dense_vector, tr_split);
+        }
+      }
+      TA::set_default_world(world);
+      world.gop.fence();
       // convert vector of arrays back into dense array
-      auto b_dense_fused = TiledArray::fuse_vector_of_arrays(b_dense_vector);
-
-      // Check to see if the fused and original arrays are the same
-      for (std::size_t i = 0; i < num_mode0_tiles; ++i) {
-        for (std::size_t j = 0; j < num_mode1_tiles; ++j) {
-          auto tile_orig = b_dense.find({i, j}).get();
-          auto tile_fused = b_dense_fused.find({i, j}).get();
-
-          auto lo = tile_orig.range().lobound_data();
-          auto up = tile_orig.range().upbound_data();
-          for (auto k = lo[0]; k < up[0]; ++k) {
-            for (auto l = lo[1]; l < up[1]; ++l) {
-              BOOST_CHECK_EQUAL(tile_orig(k, l), tile_fused(k, l));
-            }
-          }
-        }
-      }
-    }
-
-    // parallel
-    {
-      // Convert dense array to vector of arrays
-      auto& dense_global_world = b_dense.world();
-      auto b_dense_parallel = std::make_unique<std::vector<TArrayI>>();
-      (*b_dense_parallel).reserve(11);
-      set_default_world(this_world);
-      for (int i = 0; i < 11; ++i) {
-        if (rank == i % size) {
-          (*b_dense_parallel)
-              .push_back(TiledArray::subarray_from_fused_array(
-                  this_world, b_dense, i, tr_split));
-        }
-      }
-      set_default_world(dense_global_world);
-
-      // convert vector of arrays back into dense array
-      auto b_dense_fused_parallel = TiledArray::fuse_vector_of_arrays(
-          dense_global_world, (*b_dense_parallel), 11, tr_split);
-      b_dense_parallel.reset();
-      b_dense.wait_for_lazy_cleanup();
-
-      // Check to see if the fused and original arrays are the same
-      for (std::size_t i = 0; i < num_mode0_tiles; ++i) {
-        for (std::size_t j = 0; j < num_mode1_tiles; ++j) {
-          auto tile_orig = b_dense.find({i, j}).get();
-          auto tile_fused = b_dense_fused_parallel.find({i, j}).get();
-
-          auto lo = tile_orig.range().lobound_data();
-          auto up = tile_orig.range().upbound_data();
-          for (auto k = lo[0]; k < up[0]; ++k) {
-            for (auto l = lo[1]; l < up[1]; ++l) {
-              BOOST_CHECK_EQUAL(tile_orig(k, l), tile_fused(k, l));
-            }
-          }
-        }
-      }
+      auto b_dense_fused = TiledArray::fuse_vector_of_arrays_tiles(
+          world, b_dense_vector, 11, tr_split, 1);
+      b_dense_vector.clear();
+
+      check_equal(b_dense, b_dense_fused);
     }
   }
 
@@ -349,111 +295,36 @@
     // Make an sparse array with tiled range from above.
     auto b_sparse = make_array<TSpArrayI>(*GlobalFixture::world, tr,
                                           &this->init_rand_tile<TensorI>);
+    auto& world = b_sparse.world();
 
     // Grab number of tiles in fused mode
     auto text = b_sparse.trange().tiles_range().extent_data();
     auto num_mode0_tiles = text[0];
-    auto num_mode1_tiles = text[1];
-    // one node
+
     {
-<<<<<<< HEAD
-      // Convert sparse array to vector of arrays
+      // Convert dense array to vector of arrays
       std::vector<TSpArrayI> b_sparse_vector;
-      for (int i = 0; i < 11; ++i) {
-        b_sparse_vector.push_back(
-            TiledArray::subarray_from_fused_array(b_sparse, i, tr_split));
-      }
-
-      // convert vector of arrays back into sparse array
-      auto b_sparse_fused = TiledArray::fuse_vector_of_arrays(b_sparse_vector);
-
-      // Check to see if the fused and original arrays are the same
-      for (std::size_t i = 0; i < num_mode0_tiles; ++i) {
-        for (std::size_t j = 0; j < num_mode1_tiles; ++j) {
-          if (!b_sparse.is_zero({i, j})) {
-            auto tile_orig = b_sparse.find({i, j}).get();
-            auto tile_fused = b_sparse_fused.find({i, j}).get();
-
-            auto lo = tile_orig.range().lobound_data();
-            auto up = tile_orig.range().upbound_data();
-            for (auto k = lo[0]; k < up[0]; ++k) {
-              for (auto l = lo[1]; l < up[1]; ++l) {
-                BOOST_CHECK_EQUAL(tile_orig(k, l), tile_fused(k, l));
-              }
-            }
-          }
+      TA::set_default_world(this_world);
+      for (int r = 0; r < num_mode0_tiles; ++r) {
+        if (rank == r % size) {
+          TiledArray::subarray_from_fused_array(this_world, b_sparse, r,
+                                                b_sparse_vector, tr_split);
         }
       }
-    }
-
-    // parallel
-    {
-      // convert vector of arrays back into sparse array
-      auto& sparse_global_world = b_sparse.world();
-      auto b_sparse_parallel = std::make_unique<std::vector<TSpArrayI>>();
-      (*b_sparse_parallel).reserve(11);
-      set_default_world(this_world);
-      for (int i = 0; i < 11; ++i) {
-        if (rank == i % size) {
-          (*b_sparse_parallel)
-              .push_back(TiledArray::subarray_from_fused_array(
-                  this_world, b_sparse, i, tr_split));
-        }
-      }
-      set_default_world(sparse_global_world);
-      auto b_sparse_fused_parallel = TiledArray::fuse_vector_of_arrays(
-          sparse_global_world, (*b_sparse_parallel), 11, tr_split);
-      b_sparse_parallel.reset();
-      TSpArrayI::wait_for_lazy_cleanup(sparse_global_world);
-
-      // Check to see if the fused and original arrays are the same
-      for (std::size_t i = 0; i < num_mode0_tiles; ++i) {
-        for (std::size_t j = 0; j < num_mode1_tiles; ++j) {
-          if (!b_sparse.is_zero({i, j})) {
-            auto tile_orig = b_sparse.find({i, j}).get();
-            auto tile_fused = b_sparse_fused_parallel.find({i, j}).get();
-
-            auto lo = tile_orig.range().lobound_data();
-            auto up = tile_orig.range().upbound_data();
-            for (auto k = lo[0]; k < up[0]; ++k) {
-              for (auto l = lo[1]; l < up[1]; ++l) {
-                BOOST_CHECK_EQUAL(tile_orig(k, l), tile_fused(k, l));
-              }
-            }
-          }
-        }
-=======
-      // Make an array with tiled range from above.
-      auto b_dense = make_array<TArrayI>(*GlobalFixture::world, tr,
-                                         &this->init_rand_tile < TensorI > );
-      auto &world = b_dense.world();
-      // Grab number of tiles in fused mode
-      auto text = b_dense.trange().tiles_range().extent_data();
-      auto num_mode0_tiles = text[0];
-
-      {
-        // Convert dense array to vector of arrays
-        std::vector<TArrayI> b_dense_vector;
-        TA::set_default_world(this_world);
-        for (int r = 0; r < num_mode0_tiles; ++r) {
-          if (rank == r % size) {
-            TiledArray::subarray_from_fused_array(this_world, b_dense, r, b_dense_vector, tr_split);
-          }
-        }
-        TA::set_default_world(world);
-        world.gop.fence();
-        //convert vector of arrays back into dense array
-        auto b_dense_fused = TiledArray::fuse_vector_of_arrays_tiles(world, b_dense_vector, 11, tr_split, 1);
-        b_dense_vector.clear();
-
-        check_equal(b_dense, b_dense_fused);
->>>>>>> bf57f736
-      }
-    }
-  }
-}
-
-BOOST_AUTO_TEST_CASE(vector_of_arrays_non_unit_blocking) {
+      TA::set_default_world(world);
+      world.gop.fence();
+
+      // convert vector of arrays back into dense array
+      auto b_sparse_fused = TiledArray::fuse_vector_of_arrays_tiles(
+          world, b_sparse_vector, 11, tr_split, 1);
+      b_sparse_vector.clear();
+
+      check_equal(b_sparse, b_sparse_fused);
+    }
+  }
+}
+
+BOOST_AUTO_TEST_CASE(tiles_of_arrays_non_unit_blocking) {
   // Generate a world for each world rank
   const auto rank = (*GlobalFixture::world).rank();
   const auto size = (*GlobalFixture::world).size();
@@ -475,9 +346,12 @@
   // Make a tiled range with arbitrary block size
   TiledArray::TiledRange tr;
   TiledArray::TiledRange tr_split;
-  {
-    TA::TiledRange1 tr1_mode0 = compute_trange1(11, 2);
-    TA::TiledRange1 tr1_mode1 = compute_trange1(7, 3);
+  std::size_t block_size = 35;
+  std::size_t dim_one = 1336;
+  std::size_t dim_two = 552;
+  {
+    TA::TiledRange1 tr1_mode0 = compute_trange1(dim_one, block_size);
+    TA::TiledRange1 tr1_mode1 = compute_trange1(dim_two, 10);
     tr = TiledArray::TiledRange({tr1_mode0, tr1_mode1});
     tr_split = TiledArray::TiledRange({tr1_mode1});
   }
@@ -487,276 +361,69 @@
     // Make an array with tiled range from above.
     auto b_dense = make_array<TArrayI>(*GlobalFixture::world, tr,
                                        &this->init_rand_tile<TensorI>);
+    auto& world = b_dense.world();
 
     // Grab number of tiles in fused mode
     auto text = b_dense.trange().tiles_range().extent_data();
     auto num_mode0_tiles = text[0];
-    auto num_mode1_tiles = text[1];
-
-    // one node
+
     {
-<<<<<<< HEAD
       // Convert dense array to vector of arrays
       std::vector<TArrayI> b_dense_vector;
-      for (int i = 0; i < 11; ++i) {
-        b_dense_vector.push_back(
-            TiledArray::subarray_from_fused_array(b_dense, i, tr_split));
-      }
+      TA::set_default_world(this_world);
+      for (int r = 0; r < num_mode0_tiles; ++r) {
+        if (rank == r % size) {
+          TiledArray::subarray_from_fused_array(this_world, b_dense, r,
+                                                b_dense_vector, tr_split);
+        }
+      }
+      TA::set_default_world(world);
+      world.gop.fence();
 
       // convert vector of arrays back into dense array
-      auto b_dense_fused = TiledArray::fuse_vector_of_arrays(b_dense_vector, 2);
-
-      // Check to see if the fused and original arrays are the same
-      for (std::size_t i = 0; i < num_mode0_tiles; ++i) {
-        for (std::size_t j = 0; j < num_mode1_tiles; ++j) {
-          auto tile_orig = b_dense.find({i, j}).get();
-          auto tile_fused = b_dense_fused.find({i, j}).get();
-
-          auto lo = tile_orig.range().lobound_data();
-          auto up = tile_orig.range().upbound_data();
-          for (auto k = lo[0]; k < up[0]; ++k) {
-            for (auto l = lo[1]; l < up[1]; ++l) {
-              BOOST_CHECK_EQUAL(tile_orig(k, l), tile_fused(k, l));
-            }
-          }
-        }
-      }
-    }
-
-    // Parallel test
-    {
-      // convert vector of arrays back into dense array
-      auto& dense_global_world = b_dense.world();
-      auto b_dense_parallel = std::make_unique<std::vector<TArrayI>>();
-      (*b_dense_parallel).reserve(11);
-      set_default_world(this_world);
-      for (int i = 0; i < 11; ++i) {
-        if (rank == i % size) {
-          (*b_dense_parallel)
-              .push_back(TiledArray::subarray_from_fused_array(
-                  this_world, b_dense, i, tr_split));
-        }
-      }
-      set_default_world(dense_global_world);
-
-      // convert vector of arrays back into dense array
-      auto b_dense_fused_parallel = TiledArray::fuse_vector_of_arrays(
-          dense_global_world, (*b_dense_parallel), 11, tr_split, 2);
-      b_dense_parallel.reset();
-      TArrayI::wait_for_lazy_cleanup(dense_global_world);
-
-      // Check to see if the fused and original arrays are the same
-      for (std::size_t i = 0; i < num_mode0_tiles; ++i) {
-        for (std::size_t j = 0; j < num_mode1_tiles; ++j) {
-          auto tile_orig = b_dense.find({i, j}).get();
-          auto tile_fused = b_dense_fused_parallel.find({i, j}).get();
-
-          auto lo = tile_orig.range().lobound_data();
-          auto up = tile_orig.range().upbound_data();
-          for (auto k = lo[0]; k < up[0]; ++k) {
-            for (auto l = lo[1]; l < up[1]; ++l) {
-              BOOST_CHECK_EQUAL(tile_orig(k, l), tile_fused(k, l));
-            }
-          }
-        }
-      }
-    }
-  }
-=======
-      // Make an sparse array with tiled range from above.
-      auto b_sparse = make_array<TSpArrayI>(*GlobalFixture::world, tr,
-                                            &this->init_rand_tile < TensorI > );
-      auto &world = b_sparse.world();
-
-      // Grab number of tiles in fused mode
-      auto text = b_sparse.trange().tiles_range().extent_data();
-      auto num_mode0_tiles = text[0];
-
-      {
-        // Convert dense array to vector of arrays
-        std::vector<TSpArrayI> b_sparse_vector;
-        TA::set_default_world(this_world);
-        for (int r = 0; r < num_mode0_tiles; ++r) {
-          if (rank == r % size) {
-            TiledArray::subarray_from_fused_array(this_world, b_sparse, r, b_sparse_vector, tr_split);
-          }
-        }
-        TA::set_default_world(world);
-        world.gop.fence();
-
-        //convert vector of arrays back into dense array
-        auto b_sparse_fused = TiledArray::fuse_vector_of_arrays_tiles(world, b_sparse_vector, 11, tr_split, 1);
-        b_sparse_vector.clear();
-
-        check_equal(b_sparse, b_sparse_fused);
-      }
-    }
-  }
-
-BOOST_AUTO_TEST_CASE(tiles_of_arrays_non_unit_blocking) {
->>>>>>> bf57f736
-
-  // Sparse test
+      auto b_dense_fused = TiledArray::fuse_vector_of_arrays_tiles(
+          world, b_dense_vector, dim_one, tr_split, block_size);
+      b_dense_vector.clear();
+
+      check_equal(b_dense, b_dense_fused);
+    }
+  }
+
+  // sparse test
   {
     // Make an sparse array with tiled range from above.
+    //      auto b_sparse = make_array<TSpArrayI>(*GlobalFixture::world, tr,
+    //                                            &this->init_rand_tile <
+    //                                            TensorI > );
     auto b_sparse = make_array<TSpArrayI>(*GlobalFixture::world, tr,
-                                          &this->init_rand_tile<TensorI>);
-
-<<<<<<< HEAD
+                                          &this->init_unit_tile<TensorI>);
+    auto& world = b_sparse.world();
+
     // Grab number of tiles in fused mode
     auto text = b_sparse.trange().tiles_range().extent_data();
     auto num_mode0_tiles = text[0];
-    auto num_mode1_tiles = text[1];
-=======
-    // Make a tiled range with arbitrary block size
-    TiledArray::TiledRange tr;
-    TiledArray::TiledRange tr_split;
-    std::size_t block_size = 35;
-    std::size_t dim_one = 1336;
-    std::size_t dim_two = 552;
+
     {
-      TA::TiledRange1 tr1_mode0 = compute_trange1(dim_one, block_size);
-      TA::TiledRange1 tr1_mode1 = compute_trange1(dim_two, 10);
-      tr = TiledArray::TiledRange({tr1_mode0, tr1_mode1});
-      tr_split = TiledArray::TiledRange({tr1_mode1});
-    }
->>>>>>> bf57f736
-
-    // one node
-    {
-<<<<<<< HEAD
-      // Convert sparse array to vector of arrays
+      // Convert dense array to vector of arrays
       std::vector<TSpArrayI> b_sparse_vector;
-      for (int i = 0; i < 11; ++i) {
-        b_sparse_vector.push_back(
-            TiledArray::subarray_from_fused_array(b_sparse, i, tr_split));
-      }
-
-      // convert vector of arrays back into sparse array
-      auto b_sparse_fused =
-          TiledArray::fuse_vector_of_arrays(b_sparse_vector, 2);
-
+      TA::set_default_world(this_world);
+      for (int r = 0; r < num_mode0_tiles; ++r) {
+        if (rank == r % size) {
+          TiledArray::subarray_from_fused_array(this_world, b_sparse, r,
+                                                b_sparse_vector, tr_split);
+        }
+      }
+      TA::set_default_world(world);
+      world.gop.fence();
+
+      // convert vector of arrays back into dense array
+      auto b_sparse_fused = TiledArray::fuse_vector_of_arrays_tiles(
+          world, b_sparse_vector, dim_one, tr_split, block_size);
+      b_sparse_vector.clear();
       // Check to see if the fused and original arrays are the same
-      for (std::size_t i = 0; i < num_mode0_tiles; ++i) {
-        for (std::size_t j = 0; j < num_mode1_tiles; ++j) {
-          if (!b_sparse.is_zero({i, j})) {
-            auto tile_orig = b_sparse.find({i, j}).get();
-            auto tile_fused = b_sparse_fused.find({i, j}).get();
-
-            auto lo = tile_orig.range().lobound_data();
-            auto up = tile_orig.range().upbound_data();
-            for (auto k = lo[0]; k < up[0]; ++k) {
-              for (auto l = lo[1]; l < up[1]; ++l) {
-                BOOST_CHECK_EQUAL(tile_orig(k, l), tile_fused(k, l));
-              }
-            }
-          }
-        }
-      }
-    }
-
-    // Parallel test
-    {
-      // convert vector of arrays back into sparse array
-      auto& sparse_global_world = b_sparse.world();
-      auto b_sparse_parallel = std::make_unique<std::vector<TSpArrayI>>();
-      (*b_sparse_parallel).reserve(11);
-      set_default_world(this_world);
-      for (int i = 0; i < 11; ++i) {
-        if (rank == i % size) {
-          (*b_sparse_parallel)
-              .push_back(TiledArray::subarray_from_fused_array(
-                  this_world, b_sparse, i, tr_split));
-        }
-      }
-      set_default_world(sparse_global_world);
-      auto b_sparse_fused_parallel = TiledArray::fuse_vector_of_arrays(
-          sparse_global_world, (*b_sparse_parallel), 11, tr_split, 2);
-      b_sparse_parallel.reset();
-      TSpArrayI::wait_for_lazy_cleanup(sparse_global_world);
-
-      // Check to see if the fused and original arrays are the same
-      for (std::size_t i = 0; i < num_mode0_tiles; ++i) {
-        for (std::size_t j = 0; j < num_mode1_tiles; ++j) {
-          if (!b_sparse.is_zero({i, j})) {
-            auto tile_orig = b_sparse.find({i, j}).get();
-            auto tile_fused = b_sparse_fused_parallel.find({i, j}).get();
-
-            auto lo = tile_orig.range().lobound_data();
-            auto up = tile_orig.range().upbound_data();
-            for (auto k = lo[0]; k < up[0]; ++k) {
-              for (auto l = lo[1]; l < up[1]; ++l) {
-                BOOST_CHECK_EQUAL(tile_orig(k, l), tile_fused(k, l));
-              }
-            }
-          }
-        }
-      }
-    }
-=======
-      // Make an array with tiled range from above.
-      auto b_dense = make_array<TArrayI>(*GlobalFixture::world, tr,
-                                         &this->init_rand_tile < TensorI > );
-      auto &world = b_dense.world();
-
-      // Grab number of tiles in fused mode
-      auto text = b_dense.trange().tiles_range().extent_data();
-      auto num_mode0_tiles = text[0];
-
-      {
-        // Convert dense array to vector of arrays
-        std::vector<TArrayI> b_dense_vector;
-        TA::set_default_world(this_world);
-        for (int r = 0; r < num_mode0_tiles; ++r) {
-          if (rank == r % size) {
-            TiledArray::subarray_from_fused_array(this_world, b_dense, r, b_dense_vector, tr_split);
-          }
-        }
-        TA::set_default_world(world);
-        world.gop.fence();
-
-        //convert vector of arrays back into dense array
-        auto b_dense_fused = TiledArray::fuse_vector_of_arrays_tiles(world, b_dense_vector, dim_one, tr_split, block_size);
-        b_dense_vector.clear();
-
-        check_equal(b_dense, b_dense_fused);
-      }
-    }
-
-    // sparse test
-    {
-      // Make an sparse array with tiled range from above.
-//      auto b_sparse = make_array<TSpArrayI>(*GlobalFixture::world, tr,
-//                                            &this->init_rand_tile < TensorI > );
-      auto b_sparse = make_array<TSpArrayI>(*GlobalFixture::world, tr,
-                                            &this->init_unit_tile < TensorI>);
-      auto &world = b_sparse.world();
-
-      // Grab number of tiles in fused mode
-      auto text = b_sparse.trange().tiles_range().extent_data();
-      auto num_mode0_tiles = text[0];
-
-      {
-        // Convert dense array to vector of arrays
-        std::vector<TSpArrayI> b_sparse_vector;
-        TA::set_default_world(this_world);
-        for (int r = 0; r < num_mode0_tiles; ++r) {
-          if (rank == r % size) {
-            TiledArray::subarray_from_fused_array(this_world, b_sparse, r, b_sparse_vector, tr_split);
-          }
-        }
-        TA::set_default_world(world);
-        world.gop.fence();
-
-        //convert vector of arrays back into dense array
-        auto b_sparse_fused = TiledArray::fuse_vector_of_arrays_tiles(world, b_sparse_vector, dim_one, tr_split, block_size);
-        b_sparse_vector.clear();
-        // Check to see if the fused and original arrays are the same
-
-        check_equal(b_sparse, b_sparse_fused);
-      }
-    }
->>>>>>> bf57f736
+
+      check_equal(b_sparse, b_sparse_fused);
+    }
   }
 }
 
