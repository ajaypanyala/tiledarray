#; -*-CMake-*-

#
#  This file is a part of TiledArray.
#  Copyright (C) 2013  Virginia Tech
#
#  This program is free software: you can redistribute it and/or modify
#  it under the terms of the GNU General Public License as published by
#  the Free Software Foundation, either version 3 of the License, or
#  (at your option) any later version.
#
#  This program is distributed in the hope that it will be useful,
#  but WITHOUT ANY WARRANTY; without even the implied warranty of
#  MERCHANTABILITY or FITNESS FOR A PARTICULAR PURPOSE.  See the
#  GNU General Public License for more details.
#
#  You should have received a copy of the GNU General Public License
#  along with this program.  If not, see <http://www.gnu.org/licenses/>.
#
#  Justus Calvin
#  Department of Chemistry, Virginia Tech
#
#  CMakeLists.txt
#  Jul 19, 2013
#

cmake_minimum_required (VERSION 2.8.8)
project (TiledArray)

# Set TiledArray version
set(TILEDARRAY_MAJOR_VERSION 1)
set(TILEDARRAY_MINOR_VERSION 0)
set(TILEDARRAY_MICRO_VERSION 0)
set(TILEDARRAY_BUILDID alpha)
set(TILEDARRAY_VERSION "${TILEDARRAY_MAJOR_VERSION}.${TILEDARRAY_MINOR_VERSION}.${TILEDARRAY_MICRO_VERSION}-${TILEDARRAY_BUILDID}")
set(TARGET_ARCH "${CMAKE_SYSTEM_NAME}-${CMAKE_SYSTEM_PROCESSOR}")

option(TA_BUILD_UNITTEST "Causes building TiledArray unit tests" OFF)
option(TA_EXPERT "TiledArray Expert mode: disables automatically downloading or building dependencies" OFF)
option(DISABLE_MPI "Disable the use of MPI" OFF)

enable_language (CXX)
if (NOT CMAKE_CXX_COMPILER)
  message(FATAL_ERROR "C++ compiler not found")
endif()

# Set set the default fortran integer type. This is only used by MADNESS.
set(INTEGER4 "FALSE" CACHE BOOL "Set the default Fortran integer type to integer*4")
mark_as_advanced(INTEGER4)

# extra cmake files are shipped with TiledArray
list(APPEND CMAKE_MODULE_PATH ${PROJECT_SOURCE_DIR}/cmake/modules/)

set(CMAKE_SKIP_RPATH FALSE)

set(BUILD_TESTING FALSE CACHE BOOLEAN "BUILD_TESTING")
set(BUILD_TESTING_STATIC FALSE CACHE BOOLEAN "BUILD_TESTING_STATIC")
set(BUILD_TESTING_SHARED FALSE CACHE BOOLEAN "BUILD_TESTING_SHARED")

##########################
# Check C++11 features
##########################
#include(TestCXXAcceptsFlag)
include(CheckCXXSourceCompiles)

set(CMAKE_REQUIRED_FLAGS_CURRENT ${CMAKE_REQUIRED_FLAGS})
list(APPEND CMAKE_REQUIRED_FLAGS ${CMAKE_CXX_FLAGS})

# static_assert is desired, but an implementation is included
CHECK_CXX_SOURCE_COMPILES("
  int main(int argc, char* argv[]) {
    static_assert(true, \"don't worry, be happy\");
    return 0;
  }"
  TILEDARRAY_HAVE_STATIC_ASSERT)  

# check for variadic templates
CHECK_CXX_SOURCE_COMPILES("
  #include <iostream>
  #include <iterator>
  #include <algorithm>
  template <typename... args> void print_numbers(const args&... numbers) {
    const int n = sizeof...(args);
    int nums[sizeof...(args)] = { static_cast<int>(numbers)... };
    std::copy(nums, nums+n, std::ostream_iterator<int>(std::cout, \" \"));
  }
  int main(int argc, char* argv[]) {
    print_numbers(-1);
    print_numbers(0, 1, 2, 3, 4);
    return 0;
  }"
  TILEDARRAY_HAVE_VARIADIC_TEMPLATES)  
  
set(CMAKE_REQUIRED_FLAGS ${CMAKE_REQUIRED_FLAGS_CURRENT})

# Check type support
include(CheckTypeSize)
check_type_size("long double" LONG_DOUBLE)
check_type_size("long long" LONG_LONG)
if (HAVE_LONG_DOUBLE)
  set (TILEDARRAY_HAS_LONG_DOUBLE TRUE)
endif()
if (HAVE_LONG_LONG)
  set (TILEDARRAY_HAS_LONG_LONG TRUE)
endif()

include(GNUInstallDirs)

##########################
# Set the MPI compliers
##########################

# Set the MPICC compiler
if(NOT DEFINED MPI_C_COMPILER AND NOT DISABLE_MPI)
  set(MPI_C_COMPILER ${CMAKE_C_COMPILER})
endif()

# Set the MPICXX complier
if(NOT DEFINED MPI_CXX_COMPILER AND NOT DISABLE_MPI)
  set(MPI_CXX_COMPILER ${CMAKE_CXX_COMPILER})
endif()

##########################
# external dependencies
##########################
add_custom_target(External)
include(external/Eigen)
if (TA_BUILD_UNITTEST)
  include(external/Boost)
endif()

include(external/MADNESS)

if (Elemental_DIR)
  include(external/Elemental)
  if(HAVE_ELEMENTAL)
    ADD_DEFINITIONS(-DTILEDARRAY_HAS_ELEMENTAL=1)
  endif(HAVE_ELEMENTAL)
endif()
  
if (TA_BUILD_UNITTEST)
  include(external/Boost)
endif()

##########################
# TiledArray compile options
##########################
list(APPEND TiledArray_INCLUDE_DIRS 
    ${PROJECT_SOURCE_DIR}/src
    ${PROJECT_BINARY_DIR}/src
    ${Madness_INCLUDE_DIRS}
    ${EIGEN_INCLUDE_DIR})
list(APPEND TiledArray_LIBRARIES
    ${Madness_LIBRARIES})

if(TILEDARRAY_HAS_ELEMENTAL)
    list(APPEND TiledArray_INCLUDE_DIRS
        ${ELEMENTAL_INCLUDE_DIR})
<<<<<<< HEAD
endif()
list(APPEND TiledArray_LIBRARIES
    ${Madness_LIBRARIES})
#list(APPEND TiledArray_LIBRARIES
#    tiledarray)
if(HAVE_ELEMENTAL)
=======
>>>>>>> a2366704
    list(APPEND TiledArray_LIBRARIES ${ELEMENTAL_LIBRARIES})
endif()
set(TiledArray_LINK_FLAGS ${Madness_LINK_FLAGS})
set(TiledArray_COMPILE_FLAGS ${Madness_COMPILE_FLAGS})

##########################
# sources
##########################
add_subdirectory(src)
add_subdirectory(examples)
add_subdirectory(doc)

##########################
# checking/testing
##########################
enable_testing()
if (TA_BUILD_UNITTEST)
  add_custom_target(check COMMAND ${CMAKE_CTEST_COMMAND})
  add_subdirectory(tests)
else()
  add_custom_target(check COMMAND echo "WARNING: unit testing disabled. To enable, add --unittest to configure, or give -DTA_BUILD_UNITTEST=TRUE to cmake")
endif()

##########################
# convert string values of TA_ERROR to numerical values expected by TA_DEFAULT_ERROR
##########################
set (TA_DEFAULT_ERROR 1)
if (TA_ERROR STREQUAL none)
  set (TA_DEFAULT_ERROR 0)
elseif (TA_ERROR STREQUAL throw)
  set (TA_DEFAULT_ERROR 1)
elseif (TA_ERROR STREQUAL assert)
  set (TA_DEFAULT_ERROR 2)
endif()

##########################
# wrap up
##########################
CONFIGURE_FILE(
  ${PROJECT_SOURCE_DIR}/src/TiledArray/config.h.in
  ${PROJECT_BINARY_DIR}/src/TiledArray/config.h
)
<|MERGE_RESOLUTION|>--- conflicted
+++ resolved
@@ -150,23 +150,16 @@
     ${PROJECT_BINARY_DIR}/src
     ${Madness_INCLUDE_DIRS}
     ${EIGEN_INCLUDE_DIR})
-list(APPEND TiledArray_LIBRARIES
-    ${Madness_LIBRARIES})
-
 if(TILEDARRAY_HAS_ELEMENTAL)
-    list(APPEND TiledArray_INCLUDE_DIRS
-        ${ELEMENTAL_INCLUDE_DIR})
-<<<<<<< HEAD
-endif()
-list(APPEND TiledArray_LIBRARIES
-    ${Madness_LIBRARIES})
-#list(APPEND TiledArray_LIBRARIES
-#    tiledarray)
+  list(APPEND TiledArray_INCLUDE_DIRS
+      ${ELEMENTAL_INCLUDE_DIR})
+endif()
+
+list(APPEND TiledArray_LIBRARIES ${Madness_LIBRARIES})
 if(HAVE_ELEMENTAL)
-=======
->>>>>>> a2366704
-    list(APPEND TiledArray_LIBRARIES ${ELEMENTAL_LIBRARIES})
-endif()
+  list(APPEND TiledArray_LIBRARIES ${ELEMENTAL_LIBRARIES})
+endif()
+#list(APPEND TiledArray_LIBRARIES tiledarray)
 set(TiledArray_LINK_FLAGS ${Madness_LINK_FLAGS})
 set(TiledArray_COMPILE_FLAGS ${Madness_COMPILE_FLAGS})
 
