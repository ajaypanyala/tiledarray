--- conflicted
+++ resolved
@@ -23,16 +23,12 @@
   if (MADNESS_CONFIG_DIR STREQUAL "")
     set(MADNESS_CONFIG_DIR "${CMAKE_CURRENT_LIST_DIR}/../madness")
   endif()
-<<<<<<< HEAD
   include( CMakeFindDependencyMacro )
   find_dependency(MADNESS 0.10.1 CONFIG REQUIRED COMPONENTS world PATHS ${MADNESS_CONFIG_DIR} NO_DEFAULT_PATH)
-=======
-  find_package(MADNESS 0.10.1 CONFIG QUIET REQUIRED COMPONENTS world PATHS ${MADNESS_CONFIG_DIR} NO_DEFAULT_PATH)
   if (TARGET MADworld-static)
     include("${CMAKE_CURRENT_LIST_DIR}/CloneTarget.cmake")
     clone_imported_target(MADworld-interface MADworld-static)
-  endif(TARGET MADworld-static)
->>>>>>> 4968d48d
+    endif(TARGET MADworld-static)
 endif()
 if(NOT TARGET tiledarray)
   include("${CMAKE_CURRENT_LIST_DIR}/tiledarray-targets.cmake")
