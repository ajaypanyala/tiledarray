--- conflicted
+++ resolved
@@ -39,36 +39,21 @@
 /// ordinal offsets and vice versa.
 class Range {
  public:
-<<<<<<< HEAD
   typedef Range Range_;                ///< This object type
-  typedef TA_1INDEX_TYPE index1_type;  ///< 1-index type, to conform Tensor
-                                       ///< Working Group spec
+  typedef TA_1INDEX_TYPE index1_type;  ///< 1-index type, to conform to
+                                       ///< Tensor Working Group (TWG) spec
   typedef container::svector<index1_type>
-      index_type;            ///< Coordinate index type, to conform Tensor
-                             ///< Working Group spec
+      index_type;            ///< Coordinate index type, to conform to
+                             ///< TWG spec
   typedef index_type index;  ///< Coordinate index type (decprecated)
   typedef detail::SizeArray<const index1_type>
       index_view_type;  ///< Non-owning variant of index_type
   typedef index_view_type
-      extent_type;  ///< Range extent type, to conform Tensor Working Group spec
-  typedef std::size_t
-      ordinal_type;  ///< Ordinal type, to conform Tensor Working Group spec
+      extent_type;  ///< Range extent type, to conform to TWG spec
+  typedef std::size_t ordinal_type;  ///< Ordinal type, to conform to TWG spec
   typedef std::make_signed_t<ordinal_type> distance_type;  ///< Distance type
   typedef ordinal_type size_type;  ///< Size type (deprecated)
   typedef detail::RangeIterator<index1_type, Range_>
-=======
-  typedef Range Range_;                         ///< This object type
-  typedef std::size_t size_type;                ///< Size type
-  typedef container::svector<size_type> index;  ///< Coordinate index type
-  typedef index index_type;  ///< Coordinate index type, to conform to
-                             ///< Tensor Working Group (TWG) spec
-  typedef detail::SizeArray<const size_type> size_array;  ///< Size array type
-  typedef size_array
-      extent_type;                ///< Range extent type, to conform to TWG spec
-  typedef size_type index1_type;  ///< 1-index type, to conform TWG  spec
-  typedef std::size_t ordinal_type;  ///< Ordinal type, to conform TWG spec
-  typedef detail::RangeIterator<size_type, Range_>
->>>>>>> 3f6e1c9c
       const_iterator;  ///< Coordinate iterator
   friend class detail::RangeIterator<index1_type, Range_>;
 
