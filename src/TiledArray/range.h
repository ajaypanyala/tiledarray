--- conflicted
+++ resolved
@@ -552,15 +552,9 @@
       Range_::index result(end, 0);
 
       // Get pointers to the data
-<<<<<<< HEAD
-      size_type *restrict const result_data = & result.front();
-      size_type const *restrict const weight = weight_.data();
-      size_type const *restrict const start = start_.data();
-=======
-      size_type* restrict const result_data = & result.front();
+      size_type * restrict const result_data = & result.front();
       size_type const * restrict const weight = weight_.data();
       size_type const * restrict const start = start_.data();
->>>>>>> fb1ba02b
 
       // Compute the coordinate index of o in range.
       for(unsigned int i = 0u; i < end; ++i) {
