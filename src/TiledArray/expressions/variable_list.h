/*
 * This file is a part of TiledArray.
 * Copyright (C) 2013  Virginia Tech
 *
 *  This program is free software: you can redistribute it and/or modify
 *  it under the terms of the GNU General Public License as published by
 *  the Free Software Foundation, either version 3 of the License, or
 *   (at your option) any later version.
 *
 *  This program is distributed in the hope that it will be useful,
 *  but WITHOUT ANY WARRANTY; without even the implied warranty of
 *  MERCHANTABILITY or FITNESS FOR A PARTICULAR PURPOSE.  See the
 *  GNU General Public License for more details.
 *
 *  You should have received a copy of the GNU General Public License
 *  along with this program.  If not, see <http://www.gnu.org/licenses/>.
 *
 */

#ifndef TILEDARRAY_EXPRESSIONS_VARIABLE_LIST_H__INCLUDED
#define TILEDARRAY_EXPRESSIONS_VARIABLE_LIST_H__INCLUDED

#include "TiledArray/permutation.h"
#include "TiledArray/util/annotation.h"
#include <algorithm>
#include <iosfwd>
#include <set>
#include <string>

namespace TiledArray {
namespace expressions {

class VariableList;
VariableList operator*(const ::TiledArray::Permutation&, const VariableList&);
void swap(VariableList&, VariableList&);

namespace detail {
/// Finds the range of common elements for two sets of iterators.

/// This function finds the first contiguous set of elements equivalent
/// in two lists. Two pairs of iterators are returned via output parameters
/// \c common1 and \c common2. These two sets of output iterators point to
/// the first range of contiguous, equivalent elements in the two lists.
/// If no common elements far found; then \c common1.first and \c
/// common1.second both are equal to last1, and likewise for common2.
/// \tparam InIter1 The input iterator type for the first range of
/// elements.
/// \tparam InIter2 The input iterator type for the second range of
/// elements.
/// \param[in] first1 An input iterator pointing to the beginning of the
/// first range of elements to be compared.
/// \param[in] last1 An input iterator pointing to one past the end of the
/// first range of elements to be compared.
/// \param[in] first2 An input iterator pointing to the beginning of the
/// second range of elements to be compared.
/// \param[in] last2 An input iterator pointing to one past the end of the
/// second range of elements to be compared.
/// \param[out] common1 A pair of iterators where \c common1.first points
/// to the first common element, and \c common1.second points to one past
/// the last common element in the first list.
/// \param[out] common2 A pair of iterators where \c common1.first points
/// to the first common element, and \c common1.second points to one past
/// the last common element in the second list.
template <typename InIter1, typename InIter2>
void find_common(InIter1 first1, const InIter1 last1, InIter2 first2,
                 const InIter2 last2, std::pair<InIter1, InIter1>& common1,
                 std::pair<InIter2, InIter2>& common2) {
  common1.first = last1;
  common1.second = last1;
  common2.first = last2;
  common2.second = last2;

  // find the first common element in the in the two ranges
  for (; first1 != last1; ++first1) {
    common2.first = std::find(first2, last2, *first1);
    if (common2.first != last2) break;
  }
  common1.first = first1;
  first2 = common2.first;

  // find the last common element in the two ranges
  while ((first1 != last1) && (first2 != last2)) {
    if (*first1 != *first2) break;
    ++first1;
    ++first2;
  }
  common1.second = first1;
  common2.second = first2;
}

template <typename VarLeft, typename VarRight>
inline Permutation var_perm(const VarLeft& l, const VarRight& r) {
<<<<<<< HEAD
  TA_ASSERT(l.size() == r.size());
  TA_ASSERT(l.outer_dim() == r.outer_dim());
  std::vector<size_t> a(l.size());
  typename VarRight::const_iterator rit = r.begin();
  for (auto it = a.begin(); it != a.end(); ++it) {
    typename VarLeft::const_iterator lit =
        std::find(l.begin(), l.end(), *rit++);
    TA_ASSERT(lit != l.end());
    *it = std::distance(l.begin(), lit);
=======
  using std::size;
  TA_ASSERT(size(l) == size(r));
  container::svector<size_t> a(size(l));
  using std::begin;
  using std::end;
  typename VarRight::const_iterator rit = begin(r);
  for (auto it = begin(a); it != end(a); ++it) {
    typename VarLeft::const_iterator lit = std::find(begin(l), end(l), *rit++);
    TA_ASSERT(lit != end(l));
    *it = std::distance(begin(l), lit);
>>>>>>> b6d36829
  }
  // Make sure this permutation doesn't mix outer and inner tensors
  if(l.is_tot()){
    auto outer_dim = l.outer_dim();
    for(auto i = 0; i < outer_dim; ++i)
      TA_ASSERT(a[i] < outer_dim);
    for(auto i = outer_dim; i < a.size(); ++i)
      TA_ASSERT(a[i] >= outer_dim);
  }
  return Permutation(std::move(a), l.inner_dim());
}
}  // namespace detail

/// Variable list manages the strings used to label an array's modes

/// In Tiled Array's DSL the user provides string labels for each mode of the
/// array. The operators between arrays and the appearance/absence of a label
/// defines the semantics of the exact operation subject to the generalized
/// Einstein summation convention. For the user's convenience the string labels
/// are input as a single string with labels for each tensor mode separated by
/// commas or a semicolon. The difference between the comma and semicolon
/// delimiter is that the semicolon separates outer tensor modes from inner
/// tensor modes (when tiles are tensor-of-tensors), whereas commas separate
/// modes within the same tensor nesting. To simplify parsing, whitespace in a
/// mode is ignored, e.g. the indices "ij,k", "i j, k", "ij ,k", "ij, k", etc.
/// all label the modes of the tensor identically (the zero-th mode is labeled
/// "ij" and the first mode is labeled "k").
///
/// Conceptually this class can be thought of as a container of indices. T
///
/// A ToT index with \f$n\f$ outer indices and \f$m\f$ inner indices is treated
/// like an index with \f$(n + m)\f$ indices; it is the responsibility of the
/// operation to do the right thing for a ToT.
class VariableList {
<<<<<<< HEAD
 private:
  /// Type of container used to hold individual indices
  template<typename T>
  using container_type = std::vector<T>;
=======
 public:
  typedef container::svector<std::string>::const_iterator const_iterator;

  /// Constructs an empty variable list.
  VariableList() : vars_() {}

  /// constructs a variable lists
  explicit VariableList(const std::string& vars) {
    if (vars.size() != 0) init_(vars);
  }
>>>>>>> b6d36829

  /// Type of an std::pair of container_type<T> instances
  template<typename T>
  using container_pair = std::pair<container_type<T>, container_type<T>>;

 public:
  /// Type used to store the individual string indices
  typedef std::string value_type;

  /// A read-only reference to a string index
  typedef const value_type& const_reference;

  /// A read-only random-access iterator
  typedef container_type<std::string>::const_iterator const_iterator;

  /// Type used for indexing and offsets
  typedef std::size_t size_type;

  /// Constructs an empty variable list.
  ///
  /// The default VariableList is an empty container. It has no indices (outer
  /// or inner). Iterators to the beginning of the container are the same as
  /// iterators to the end of the container. After instantiation the only way to
  /// add indices to a VariableList instance is via copy/move assignment.
  ///
  /// \throw None No throw guarantee.
  VariableList() = default;

  /// Initializes a VariableList by tokenizing a string
  ///
  /// This constructor invokes TiledArray::detail::split_index to tokenize
  /// \c vars. To label a rank \f$n\f$ tensor, \c vars should contain \f$n\f$
  /// substrings delimited by \f$(n-1)\f$ commas, e.g., "i,j,k" labels a rank 3
  /// tensor such that mode 0 is "i", mode 1 is "j", and mode 2 is "k". This
  /// constructor can also be used to label tensors-of-tensors. To label a rank
  /// \f$n\f$ tensor of rank \f$m\f$ tensors, \c vars should contain
  /// \f$(n + m)\f$ substrings such that the first \f$n\f$ are delimited from
  /// the last \f$m\f$ by a semicolon and the first \f$n\f$ are delimited from
  /// each other by \f$(n-1)\f$ commas and the last \f$m\f$ are delimited from
  /// each other by \f$(m-1)\f$ commas, e.g. "i,j,k;l,m" labels a rank 3
  /// tensor of rank 2 tensors such that "i,j,k" label the modes of the outer
  /// tensor (mode 0 of the outer tensor is labeled "i", mode 1 "j", and mode 2
  /// "k") and "l,m" label the modes of the inner tensor (mode 0 of the inner
  /// tensor will be labeled "l", mode 1 "m").
  ///
  /// \param[in] vars The string to tokenize.
  /// \throw TiledArray::Exception if \c vars is not a valid index according to
  ///                              detail::is_valid_index. Strong throw
  ///                              guarantee.
  /// \throw std::bad_alloc if there is insufficient memory to tokenize \c vars
  ///                       and store the result. Strong throw guarantee.
  explicit VariableList(const_reference vars) :
    VariableList(TiledArray::detail::split_index(vars)) {}

  /// Creates a new VariableList instance by deep-copying \c other
  ///
  /// \param[in] other The VariableList to deep copy.
  ///
  /// \throw std::bad_alloc if there is insufficient memory to copy \c other.
  ///                       Strong throw guarantee.
  VariableList(const VariableList& other) = default;

  /// Modifies the current VariableList so it contains a deep copy of \c other.
  ///
  /// The copy-assignment operator for VariableList erases any already existing
  /// state (and in the process invalidating any references to it) and replaces
  /// it with a deep copy of \c other. The current instance, containing a deep
  /// copy of \c other, is then returned to faciliate chaining.
  ///
  /// \param[in] other The VariableList instance whose state will be copied.
  /// \return The current instance containing a deep copy of \c other's state.
  /// \throw std::bad_alloc if there is insufficient memory to copy \c other.
  ///                       Strong throw guarantee.
  VariableList& operator=(const VariableList& other) = default;

  /// Sets the current instance to the provided string indices
  ///
  /// This function can be used to change the indices that are managed by this
  /// instance to those in the provided string. Ultimately the indices will be
  /// parsed the same way as via the string constructor and must satisfy the
  /// same criteria.
  ///
  /// \param[in] vars The new indices that the current instance should manage.
  /// \return The current instance, now storing \c vars.
  /// \throw TiledArray::Exception if \c vars are not valid indices. Strong
  ///                              throw guarantee.
  /// \throw std::bad_alloc if there is insufficient memory to parse and store
  ///                       \c vars. Strong throw guarantee.
  VariableList& operator=(const_reference vars) {
    VariableList(vars).swap(*this);
    return *this;
  }

  /// Applies a permutation, in-place, to the current VariableList instance
  ///
  /// This function applies the Permutation instance, \c p, to the current
  /// VariableList instance overwriting the already existing state with the
  /// permuted state.
  ///
  /// \param[in] p The Permutation to apply. \c p should be of rank `dim()`.
  /// \return The current instance after applying the permutation.
  /// \throw TiledArray::Exception if \c p is not of rank `dim()`. Strong throw
  ///                              guarantee.
  VariableList& operator*=(const Permutation& p) {
    TA_ASSERT(p.dim() == dim());
    vars_ *= p;
    return *this;
  }

  /// Determines if two VariableList instances are equivalent
  ///
  /// Two variableList instances are equivalent if they contain the same number
  /// of indices, the indices are partitioned into inner and outer indices
  /// identically, and if the \f$i\f$-th index of each instance are equivalent
  /// for all \f$i\f$. In particular this means VariableList instances will
  /// compare different if they use different capitalization and/or are
  /// permutations of each other.
  ///
  /// \param[in] other The VariableList instance we are comparing to.
  /// \return True if the two instances are equivalent and false otherwise.
  /// \throw None No throw guarantee.
  bool operator==(const VariableList& other) const {
    return std::tie(n_inner_, vars_) == std::tie(other.n_inner_, other.vars_);
  }

  /// Returns a random-access iterator pointing to the first string index.
  ///
  /// For a VariableList which describes a normal tensor (i.e., not a tensor-of-
  /// tensors) the indices are stored such that the first index in the container
  /// labels mode 0, the second index labels mode 1, etc. This function returns
  /// an iterator which points to the first index (that labeling mode 0) in this
  /// instance. If this instance is empty than the resulting iterator is the
  /// same as that returned by `end()` and should not be dreferenced.
  ///
  /// If this instance describes a tensor-of-tensors the indices are stored
  /// flattened such that the outer indices appear before the inner indices. The
  /// iterator returned by `begin()` thus points to the index labeling the 0th
  /// mode of the outer tensor.
  ///
  /// The iterator resulting from this function is valid until the set of
  /// indices managed by this instance is modified.
  ///
  /// \return A read-only iterator pointing to the 0-th mode of the tensor. For
  ///         tensor-of-tensors the iterator points to the 0-th mode of the
  ///         outer tensor and will run over the outer modes followed by the
  ///         modes of the inner tensor.
  /// \throw None No throw guarantee.
  const_iterator begin() const { return vars_.begin(); }

  /// Returns a random-access iterator pointing to just past the last index.
  ///
  /// For a VariableList which describes a normal tensor (i.e., not a tensor-of-
  /// tensors) the indices are stored such that the first index in the container
  /// labels mode 0, the second index labels mode 1, etc. This function returns
  /// an iterator which points to just past the last index in this instance. If
  /// this instance is empty than the resulting iterator is the same as that
  /// returned by `begin()`.
  ///
  /// If this instance describes a tensor-of-tensors the indices are stored
  /// flattened such that the outer indices appear before the inner indices. The
  /// iterator returned by `end()` thus points to the just past the last index
  /// of the inner tensor.
  ///
  /// The iterator resulting from this function is valid until the set of
  /// indices managed by this instance is modified. The iterator itself is only
  /// a semaphore and should not be dereferenced.
  ///
  /// \return A read-only iterator pointing to just past the last index. For
  ///         tensor-of-tensors the iterator points to just past the last index
  ///         of the inner tensor.
  /// \throw None No throw guarantee.
  const_iterator end() const { return vars_.end(); }

  /// Returns the n-th string in the variable list.
  ///
  /// This member function returns the requested string index, \c n, throwing if
  /// \c n is not in the range [0, dim()). Use operator[](size_type) to avoid
  /// the in-range check.
  /// \param[in] n The index of the requested mode label. \c n should be in the
  ///              range [0, dim()).
  /// \return A read-only reference to the requested string index.
  /// \throw std::out_of_range if \c n is not in the range [0, dim()). Strong
  ///                          throw guarantee.
  const_reference at(const size_type n) const { return vars_.at(n); }

  /// Returns the n-th string in the variable list.
  ///
  /// This member function returns the string used to label mode \c n of the
  /// tensor.  Unlike at, no range check is performed and undefined behavior
  /// will occur if \c n is not in the range [0, dims()).
  /// \param[in] n The index of the requested mode label. \c n should be in the
  ///              range [0, dims()) otherwise undefined behavior will occur.
  /// \return A read-only reference to the requested string index.
  /// \throw None No throw guarantee.
  const_reference operator[](const size_type n) const { return vars_[n]; }

  /// Returns the indices of the modes annotated with \p x
  ///
  /// This function can be thought of as the inverse mapping of `at` and
  /// `operator[]` namely given an annotation, \p x, return the modes labeled
  /// with \p x. For example assume that this instance stores `"i,j,k,l"`
  /// calling this function with input `"i"` would return a container whose
  /// only element is `0`, calling this function with `"j"` would return a
  /// container whose only element is `1`, etc. This function returns a
  /// container, and not a single index, in case the annotation labels more
  /// than one mode (e.g., in a trace).
  ///
  /// \param[in] x The annotation we are looking for.
  /// \return A random-access container whose length is the number of times
  ///         that \p x appears in the annotation and whose elements are the
  ///         modes labeled with \p x.
  /// \throw std::bad_alloc if there is insufficient memory to allocate the
  ///                       returned value. Strong throw guarantee.
  auto modes(const std::string& x) const;

  /// Returns the number of times annotation \p x appears in this instance
  ///
  /// This function is used to count the number of times an annotation appears
  /// in the set of annotations managed by this instance. A particular
  /// annotation can appear more than once, for example in a trace.
  ///
  /// \param[in] x The annotation we are searching for.
  /// \return An unsigned integer in the range [0, dim()) indicating the number
  ///         of times \p x appears in this instance.
  /// \throw None No throw guarantee.
  size_type count(const std::string& x) const {
    return std::count(begin(), end(), x);
  }

  /// Returns the total number of indices in the variable list
  ///
  /// This function is just an alias for the `size()` member. It returns the
  /// the total number of indices in the variable list. For a tensor-of-tensors
  /// the total number of indices is the number of outer indices plus the number
  /// of inner indices.
  ///
  /// \return The total number of indices in the variable list. For a tensor-of-
  ///         tensors the total number is the sum of the number of outer indices
  ///         plus the number of inner indices.
  /// \throw None No throw guarantee.
  size_type dim() const { return size(); }

  /// Returns the number of outer indices in the variable list
  ///
  /// VariableList is capable of holding a string labeling a tensor-of-tensors
  /// or a normal (non-nested) tensor. For a ToT the indices are partitioned
  /// into outer (those for the outer tensor whose elements are tensors) and
  /// inner (those for the tensors which are elements of the outer tensor). This
  /// function returns the number of outer indices in the provided index. By
  /// convention all indices for a normal tensor are outer indices; however, for
  /// normal tensors users are encouraged to use `dim()` (or `size()`) instead
  /// of `outer_dim()` to make it clear that all indices are being considered.
  ///
  /// \return The total number of outer indices in the managed list of labels.
  /// \throw None No throw guarantee.
  size_type outer_dim() const { return dim() - inner_dim(); }

  /// Returns the number of inner indices in the variable list
  ///
  /// VariableList is capable of holding a string labeling a tensor-of-tensors
  /// or a normal (non-nested) tensor. For a ToT the indices are partitioned
  /// into outer (those for the outer tensor whose elements are tensors) and
  /// inner (those for the tensors which are elements of the outer tensor). This
  /// function returns the number of inner indices in the provided index. By
  /// convention all indices for a normal tensor are outer indices and this
  /// function will always return zero.
  ///
  /// \return The total number of inner indices in the managed list of labels.
  /// \throw None No throw guarantee.
  size_type inner_dim() const { return n_inner_; }


  VariableList outer_vars() const {
    return VariableList(std::vector<std::string>(begin(), begin() + outer_dim()),
                 std::vector<std::string>{});
  }

<<<<<<< HEAD
  VariableList inner_vars() const {
    return VariableList(std::vector<std::string>(begin() + outer_dim(), end()),
                        std::vector<std::string>{});
  }

  /// Returns the total number of indices in the variable list
  ///
  /// This function returns the total number of indices in the VariableList. For
  /// a normal, non-nested, tensor this is simply the number of indices. For a
  /// tensor-of-tensors the total number of indices is the number of outer
  /// indices plus the number of inner indices.
  ///
  /// \return The total number of indices in the variable list. For a tensor-of-
  ///         tensors the total number is the sum of the number of outer indices
  ///         plus the number of inner indices.
  /// \throw None No throw guarantee.
  size_type size() const { return vars_.size(); }

  //// Is this instance managing an index for a Tensor-of-Tensors?
  ///
  /// This member function can be used to determine if the managed index should
  /// be interpreted as being for a tensor-of-tensors.
  ///
  /// \return True if the managed index has an inner and outer component and
  ///         false otherwise.
  /// \throw None No throw guarantee.
  bool is_tot() const { return n_inner_ != 0; }
=======
  const auto& data() const { return vars_; }

  std::string string() const {
    std::string result;
    using std::cbegin;
    auto it = cbegin(vars_);
    if (it == vars_.end()) return result;
>>>>>>> b6d36829

  const std::vector<std::string>& data() const { return vars_; }

  /// Enables conversion from a VariableList to a string
  ///
  /// This function will cast the VariableList instance to a string, such that
  /// mode labels are separated by commas
  ///
  /// \return A string representation of the
  /// \throw std::bad_alloc if there is insufficient memory to create the
  ///                       resulting string. Strong throw guarantee.
  explicit operator value_type() const;

  /// Swaps the current instance's state with that of \c other
  ///
  /// \param[in] other The instance to swap state with. After this operation,
  ///           \c other will contain this instance's state and this instance
  ///           will contain other's state.
  /// \throw None No throw guarantee.
  void swap(VariableList& other) {
    std::swap(n_inner_, other.n_inner_);
    std::swap(vars_, other.vars_);
  }

  /// Computes the permutation to go from \c other to this instance

  /// The result of this function is a permutation that defines
  /// \c this=p^other .
<<<<<<< HEAD
  /// \tparam V A container of strings. \c V must minimally be forward iterable.
  /// \param[in] other An array that defines a variable list
  /// \return The permutation which can be applied to other to generate this
  ///         instance.
  /// \throw TiledArray::Exception if the \c other does not contain the same
  ///                              number of indices. Strong throw guarantee.
  /// \throw TiledArray::Exception if \c other does not contain the same indices
  ///                              as this instance. Strong throw guarantee.
  /// \throw TiledArray::Exception if \c other does not have the same ToT
  ///                              structure as this tensor. Strong throw
  ///                              guarantee.
  /// \throw TiledArray::Exception if \c other is a ToT permutation such that it
  ///                              mixes outer and inner modes. Strong throw
  ///                              guarantee.
  template <typename V>
=======
  /// \tparam V A range type
  /// \param other An array that defines a variable list
  /// \return \c p as defined by the above relationship
  template <typename V,
            typename = std::enable_if_t<TiledArray::detail::is_range_v<V>>>
>>>>>>> b6d36829
  Permutation permutation(const V& other) const {
    return detail::var_perm(*this, other);
  }

  /// Check that this variable list is a permutation of \c other

  /// \return \c true if all variable in this variable list are in \c other,
  /// otherwise \c false.
  bool is_permutation(const VariableList& other) const {
    if(other.dim() != dim()) return false;
    return std::is_permutation(begin(), end(), other.begin());
  }

  /// Constructor implementing VariableList(const value_type&)
  VariableList(const container_type<value_type>& outer,
               const container_type<value_type>& inner);

 private:
  /// Used to unpack the std::pair resulting from split_index
  explicit VariableList(const container_pair<value_type>& tot_idx):
      VariableList(tot_idx.first, tot_idx.second){}



  /// The number of inner indices
  size_type n_inner_ = 0;

<<<<<<< HEAD
  /// The tokenized indices. The last n_inner_ are the inner indices, all others
  /// are outer indices.
  std::vector<value_type> vars_;
=======
  container::svector<std::string> vars_;
>>>>>>> b6d36829

  friend VariableList operator*(const ::TiledArray::Permutation&,
                                const VariableList&);

};  // class VariableList

/// Returns a set of each annotation found in at least one of the variable lists
template<typename T, typename...Args>
auto all_annotations(T&& v, Args&&...args) {
  std::set<std::string> rv;
  if constexpr(sizeof...(Args)){
    rv = all_annotations(std::forward<Args>(args)...);
  }
  rv.insert(v.begin(), v.end());
  return rv;
}

/// Returns the set of annotations found in all of the variable lists
template<typename T, typename...Args>
auto common_annotations(T&& v, Args&&...args) {
  std::set<std::string> rv;
  if constexpr(sizeof...(Args)) {
    rv = common_annotations(std::forward<Args>(args)...);
    // Remove all annotations not found in v
    decltype(rv) buffer(rv);
    for (const auto& x : buffer)
      if (!v.count(x)) rv.erase(x);
  }
  else{
    // Initialize rv to all annotations in v
    rv.insert(v.begin(), v.end());
  }
  return rv;
}

template<typename...Args>
auto bound_annotations(const VariableList& out, Args&&...args){
  // Get all indices in the input tensors
  auto rv = all_annotations(std::forward<Args>(args)...);

  // Remove those found in the output tensor
  decltype(rv) buffer(rv);
  for(const auto& x : buffer)
    if(out.count(x)) rv.erase(x);
  return rv;
}


/// Exchange the content of the two variable lists.
inline void swap(VariableList& v0, VariableList& v1) { v0.swap(v1); }

/// Determines if two VariableLists are different.
///
/// Two variableList instances are equivalent if they contain the same number
/// of indices, the indices are partitioned into inner and outer indices
/// identically, and if the \f$i\f$-th index of each instance are equivalent
/// for all \f$i\f$. In particular this means VariableList instances will
/// compare different if they use different capitalization and/or are
/// permutations of each other.
///
/// \param[in] other The VariableList instance we are comparing to.
/// \return True if the two instances are different and false otherwise.
/// \throw None No throw guarantee.
inline bool operator!=(const VariableList& v0, const VariableList& v1) {
  return !(v0 == v1);
}

inline VariableList operator*(const ::TiledArray::Permutation& p,
                              const VariableList& v) {
  TA_ASSERT(p.dim() == v.dim());
  VariableList result(v);
  return result *= p;
}

/// Prints a VariableList instance to a stream
///
/// This function simply casts the VariableList to a string, adds parenthesis to
/// it, and then inserts the resulting string into the stream.
///
/// \param[in,out] out the stream that \c v will be written to.
/// \param[in] v The VariableList instance to insert into the stream.
/// \return \c out will be returned after adding \c v to it.
/// \throw std::bad_alloc if there is insufficient memory to create the
///                       resulting string. Strong throw guarantee.
inline std::ostream& operator<<(std::ostream& out, const VariableList& v) {
  const std::string str = "(" + static_cast<std::string>(v) + ")";
  return out << str;
}

//------------------------------------------------------------------------------
//                             Implementations
//------------------------------------------------------------------------------

inline auto VariableList::modes(const std::string& x) const {
  std::vector<size_type> rv;
  for(size_type i = 0; i < dim(); ++i)
    if((*this)[i] == x) rv.push_back(i);
  return rv;
}

inline VariableList::operator value_type() const {
  value_type result;
  for(size_type i = 0; i < dim(); ++i){
    if(i == outer_dim()) result += ";";
    else if(i > 0) result += ",";
    result += at(i);
  }

  return result;
}
inline VariableList::VariableList(const container_type<value_type>& outer,
                          const container_type<value_type>& inner):
    n_inner_(inner.size()), vars_(outer.size() + inner.size()) {
  for(size_type i = 0; i < outer.size(); ++i)
    vars_[i] = outer[i];
  for(size_type i = 0; i < inner.size(); ++i)
    vars_[i + outer.size()] = inner[i];
}

}  // namespace expressions

}  // namespace TiledArray

#endif  // TILEDARRAY_EXPRESSIONS_VARIABLE_LIST_H__INCLUDED<|MERGE_RESOLUTION|>--- conflicted
+++ resolved
@@ -90,17 +90,6 @@
 
 template <typename VarLeft, typename VarRight>
 inline Permutation var_perm(const VarLeft& l, const VarRight& r) {
-<<<<<<< HEAD
-  TA_ASSERT(l.size() == r.size());
-  TA_ASSERT(l.outer_dim() == r.outer_dim());
-  std::vector<size_t> a(l.size());
-  typename VarRight::const_iterator rit = r.begin();
-  for (auto it = a.begin(); it != a.end(); ++it) {
-    typename VarLeft::const_iterator lit =
-        std::find(l.begin(), l.end(), *rit++);
-    TA_ASSERT(lit != l.end());
-    *it = std::distance(l.begin(), lit);
-=======
   using std::size;
   TA_ASSERT(size(l) == size(r));
   container::svector<size_t> a(size(l));
@@ -111,7 +100,6 @@
     typename VarLeft::const_iterator lit = std::find(begin(l), end(l), *rit++);
     TA_ASSERT(lit != end(l));
     *it = std::distance(begin(l), lit);
->>>>>>> b6d36829
   }
   // Make sure this permutation doesn't mix outer and inner tensors
   if(l.is_tot()){
@@ -146,27 +134,12 @@
 /// like an index with \f$(n + m)\f$ indices; it is the responsibility of the
 /// operation to do the right thing for a ToT.
 class VariableList {
-<<<<<<< HEAD
  private:
   /// Type of container used to hold individual indices
-  template<typename T>
-  using container_type = std::vector<T>;
-=======
- public:
-  typedef container::svector<std::string>::const_iterator const_iterator;
-
-  /// Constructs an empty variable list.
-  VariableList() : vars_() {}
-
-  /// constructs a variable lists
-  explicit VariableList(const std::string& vars) {
-    if (vars.size() != 0) init_(vars);
-  }
->>>>>>> b6d36829
-
-  /// Type of an std::pair of container_type<T> instances
-  template<typename T>
-  using container_pair = std::pair<container_type<T>, container_type<T>>;
+  using container_type = container::svector<std::string>;
+
+  /// Type of an std::pair of container_type instances
+  using container_pair = std::pair<container_type, container_type>;
 
  public:
   /// Type used to store the individual string indices
@@ -176,7 +149,7 @@
   typedef const value_type& const_reference;
 
   /// A read-only random-access iterator
-  typedef container_type<std::string>::const_iterator const_iterator;
+  typedef container_type::const_iterator const_iterator;
 
   /// Type used for indexing and offsets
   typedef std::size_t size_type;
@@ -440,7 +413,6 @@
                  std::vector<std::string>{});
   }
 
-<<<<<<< HEAD
   VariableList inner_vars() const {
     return VariableList(std::vector<std::string>(begin() + outer_dim(), end()),
                         std::vector<std::string>{});
@@ -468,17 +440,8 @@
   ///         false otherwise.
   /// \throw None No throw guarantee.
   bool is_tot() const { return n_inner_ != 0; }
-=======
+
   const auto& data() const { return vars_; }
-
-  std::string string() const {
-    std::string result;
-    using std::cbegin;
-    auto it = cbegin(vars_);
-    if (it == vars_.end()) return result;
->>>>>>> b6d36829
-
-  const std::vector<std::string>& data() const { return vars_; }
 
   /// Enables conversion from a VariableList to a string
   ///
@@ -490,6 +453,7 @@
   ///                       resulting string. Strong throw guarantee.
   explicit operator value_type() const;
 
+
   /// Swaps the current instance's state with that of \c other
   ///
   /// \param[in] other The instance to swap state with. After this operation,
@@ -505,7 +469,6 @@
 
   /// The result of this function is a permutation that defines
   /// \c this=p^other .
-<<<<<<< HEAD
   /// \tparam V A container of strings. \c V must minimally be forward iterable.
   /// \param[in] other An array that defines a variable list
   /// \return The permutation which can be applied to other to generate this
@@ -520,14 +483,8 @@
   /// \throw TiledArray::Exception if \c other is a ToT permutation such that it
   ///                              mixes outer and inner modes. Strong throw
   ///                              guarantee.
-  template <typename V>
-=======
-  /// \tparam V A range type
-  /// \param other An array that defines a variable list
-  /// \return \c p as defined by the above relationship
   template <typename V,
             typename = std::enable_if_t<TiledArray::detail::is_range_v<V>>>
->>>>>>> b6d36829
   Permutation permutation(const V& other) const {
     return detail::var_perm(*this, other);
   }
@@ -555,13 +512,9 @@
   /// The number of inner indices
   size_type n_inner_ = 0;
 
-<<<<<<< HEAD
   /// The tokenized indices. The last n_inner_ are the inner indices, all others
   /// are outer indices.
-  std::vector<value_type> vars_;
-=======
-  container::svector<std::string> vars_;
->>>>>>> b6d36829
+  container_type vars_;
 
   friend VariableList operator*(const ::TiledArray::Permutation&,
                                 const VariableList&);
