/*
 *  This file is a part of TiledArray.
 *  Copyright (C) 2013  Virginia Tech
 *
 *  This program is free software: you can redistribute it and/or modify
 *  it under the terms of the GNU General Public License as published by
 *  the Free Software Foundation, either version 3 of the License, or
 *  (at your option) any later version.
 *
 *  This program is distributed in the hope that it will be useful,
 *  but WITHOUT ANY WARRANTY; without even the implied warranty of
 *  MERCHANTABILITY or FITNESS FOR A PARTICULAR PURPOSE.  See the
 *  GNU General Public License for more details.
 *
 *  You should have received a copy of the GNU General Public License
 *  along with this program.  If not, see <http://www.gnu.org/licenses/>.
 *
 *  Justus Calvin
 *  Department of Chemistry, Virginia Tech
 *
 *  expr.h
 *  Apr 1, 2014
 *
 */

#ifndef TILEDARRAY_EXPRESSIONS_EXPR_H__INCLUDED
#define TILEDARRAY_EXPRESSIONS_EXPR_H__INCLUDED

#include "expr_engine.h"
#include "../reduce_task.h"
#include "../tile_interface/cast.h"
#include "../tile_op/shift.h"
#include "../tile_op/unary_wrapper.h"
#include "../tile_op/unary_reduction.h"
#include "../tile_op/binary_reduction.h"
#include "../tile_op/reduce_wrapper.h"

namespace TiledArray {
  namespace expressions {

    // Forward declaration
    template <typename> struct ExprTrait;
    template <typename, bool> class TsrExpr;
    template <typename, bool> class BlkTsrExpr;
    template <typename> struct is_aliased;

    template <typename Engine>
    struct EngineParamOverride {

      EngineParamOverride() : world(nullptr), pmap(), shape(nullptr) {}

      typedef typename EngineTrait<Engine>::policy policy; ///< The result policy type
      typedef typename EngineTrait<Engine>::shape_type shape_type; ///< Tensor shape type
      typedef typename EngineTrait<Engine>::pmap_interface pmap_interface; ///< Process map interface type

       World* world;
       std::shared_ptr<pmap_interface> pmap;
       const shape_type* shape;
    };

    /// \brief type trait checks if T has array() member
    /// Useful to determine if an Expr is a TsrExpr or a related type
    template<class E>
    class has_array {
       /// true case
       template<class U>
       static auto __test(U* p) -> decltype(p->array(), std::true_type());
       /// false case
       template<class>
       static std::false_type __test(...);
    public:
       static constexpr const bool value = std::is_same<std::true_type, decltype(__test<E>(0))>::value;
    };


    /// Base class for expression evaluation

    /// \tparam Derived The derived class type
    template <typename Derived>
    class Expr {
    public:

      typedef Expr<Derived> Expr_; ///< This class type
      typedef Derived derived_type; ///< The derived object type
      typedef typename ExprTrait<Derived>::engine_type
          engine_type; ///< Expression engine type

    private:

      template <typename D>
      friend class ExprEngine;

      typedef EngineParamOverride<engine_type>
          override_type; ///< Expression engine parameters
      std::shared_ptr<override_type> override_ptr_;

    public:
      /// \param shape the shape to use for the result
     /// \internal \c shape is taken by const reference, but converted to a
     /// pointer; passing by const ref ensures lifetime management for temporary
     /// shapes
     Expr<Derived>& set_shape(typename override_type::shape_type const& shape) {
       if (override_ptr_ != nullptr) {
         override_ptr_->shape = &shape;
       } else {
         override_ptr_ = std::make_shared<override_type>();
         override_ptr_->shape = &shape;
       }
       return derived();
      }
      /// \param world the World object to use for the result
      Expr<Derived> &set_world(World& world) {
          if(override_ptr_ != nullptr){
            override_ptr_->world = &world;
          } else {
              override_ptr_ = std::make_shared<override_type>();
              override_ptr_->world = &world;
          }
          return derived();
      }
      /// \param pmap the Pmap object to use for the result
      Expr<Derived>& set_pmap(
          const std::shared_ptr<typename override_type::pmap_interface>
              pmap) {
        if (override_ptr_) {
          override_ptr_->pmap = pmap;
        } else {
          override_ptr_ = std::make_shared<override_type>();
          override_ptr_->pmap = pmap;
        }
        return derived();
      }

    private:

      /// Task function used to evaluate lazy tiles

      /// \tparam R The result type
      /// \tparam T The lazy tile type
      /// \param tile The lazy tile
      /// \return The evaluated tile
<<<<<<< HEAD
      template <typename R, typename T, typename C, typename Op>
      static R eval_tile(T tile, const C& cast, const std::shared_ptr<Op>& op) {
        auto cast_tile = cast(tile);
        return (*op)(cast_tile);
=======
      template <typename T, bool Nonblocking>
      static auto eval_tile(const T& tile) {
        using cast_type = typename std::conditional<Nonblocking,
            Future<typename eval_trait<T>::type>,
            typename eval_trait<T>::type>::type;
        return static_cast<cast_type>(tile);
>>>>>>> 89ba35b0
      }

      /// Task function used to mutate result tiles

      /// \tparam R The result type
      /// \tparam T The lazy tile type
      /// \tparam Op Tile operation type
      /// \param tile The lazy tile
      /// \return The evaluated tile
      /// \param op The tile mutating operation
      template <typename T, typename Op>
      static auto eval_tile(T& tile, const std::shared_ptr<Op>& op) {
        return (*op)(tile);
      }


      /// Set an array tile with a lazy tile

      /// Spawn a task to evaluate a lazy tile and set the \a array tile at
      /// \c index with the result.
      /// \tparam A The array type
      /// \tparam I The index type
      /// \tparam T The lazy tile type
      /// \param array The result array
      /// \param index The tile index
      /// \param tile The lazy tile
<<<<<<< HEAD
      template <typename A, typename I, typename T,
          typename std::enable_if<
              ! std::is_same<typename A::value_type, T>::value &&
              is_lazy_tile<T>::value
          >::type* = nullptr>
      void set_tile(A& array, const I index, const Future<T>& tile) const {
        array.set(index, array.world().taskq.add(
            TiledArray::Cast<typename A::value_type, T>(), tile));
=======
      template <typename A, typename I, typename T>
      typename std::enable_if<is_lazy_tile<T>::value>::type
      set_tile(A& array, const I index, const Future<T>& tile) const {
        using result_tile_type = typename A::value_type;
        static_assert(std::is_same<result_tile_type, typename eval_trait<T>::type>::value, "double conversion in Expr::set_tile(lazy)");
        constexpr bool do_nonblocking_cast =
            std::is_constructible<Future<result_tile_type>, T>::value && !std::is_same<result_tile_type,T>::value;
        auto eval_tile_fn_ptr =
            &Expr_::template eval_tile<T, do_nonblocking_cast>;
        array.set(index, array.world().taskq.add(eval_tile_fn_ptr, tile));
//        array.set(index, array.world().taskq.add(&Expr_::template eval_tile<T, do_nonblocking_cast>, tile));
>>>>>>> 89ba35b0
      }


      /// Set the \c array tile at \c index with \c tile

      /// \tparam A The array type
      /// \tparam I The index type
      /// \tparam T The lazy tile type
      /// \param array The result array
      /// \param index The tile index
      /// \param tile The tile
      template <typename A, typename I, typename T,
          typename std::enable_if<
              std::is_same<typename A::value_type, T>::value
          >::type* = nullptr>
      void set_tile(A& array, const I index, const Future<T>& tile) const {
        array.set(index, tile);
      }


      /// Set an array tile with a lazy tile

      /// Spawn a task to evaluate a lazy tile and set the \a array tile at
      /// \c index with the result.
      /// \tparam A The array type
      /// \tparam I The index type
      /// \tparam T The lazy tile type
      /// \param array The result array
      /// \param index The tile index
      /// \param tile The lazy tile
      template <typename A, typename I, typename T, typename Op,
          typename std::enable_if<
              ! std::is_same<typename A::value_type, T>::value
          >::type* = nullptr>
      void set_tile(A& array, const I index, const Future<T>& tile,
          const std::shared_ptr<Op>& op) const
      {
        array.set(index, array.world().taskq.add(
              & Expr_::template eval_tile<typename A::value_type, T,
              TiledArray::Cast<typename A::value_type, T>, Op>, tile,
              TiledArray::Cast<typename A::value_type, T>(), op));
      }


      /// Set an array tile with a lazy tile

      /// Spawn a task to evaluate a lazy tile and set the \a array tile at
      /// \c index with the result.
      /// \tparam A The array type
      /// \tparam I The index type
      /// \tparam T The lazy tile type
      /// \tparam Op Tile operation type
      /// \param array The result array
      /// \param index The tile index
      /// \param tile The lazy tile
      /// \param op The tile mutating operation
      template <typename A, typename I, typename T, typename Op,
          typename std::enable_if<
              std::is_same<typename A::value_type, T>::value
          >::type* = nullptr>
      void set_tile(A& array, const I index, const Future<T>& tile,
          const std::shared_ptr<Op>& op) const
      {
        auto eval_tile_fn_ptr = &Expr_::template eval_tile<T, Op>;
        array.set(index, array.world().taskq.add(eval_tile_fn_ptr, tile, op));
      }

     public:

      // Compiler generated functions
      Expr() = default;
      Expr(const Expr_&) = default;
      Expr(Expr_&&) = default;
      ~Expr() = default;
      Expr_& operator=(const Expr_&) = delete;
      Expr_& operator=(Expr_&&) = delete;

      /// Cast this object to it's derived type
      derived_type& derived() { return *static_cast<derived_type*>(this); }

      /// Cast this object to it's derived type
      const derived_type& derived() const { return *static_cast<const derived_type*>(this); }

      /// Evaluate this object and assign it to \c tsr

      /// This expression is evaluated in parallel in distributed environments,
      /// where the content of \c tsr will be replaced by the results of the
      /// evaluated tensor expression.
      /// \tparam A The array type
      /// \tparam Alias Tile alias flag
      /// \param tsr The tensor to be assigned
      template <typename A, bool Alias>
      void eval_to(TsrExpr<A, Alias>& tsr) const {
        static_assert(! is_lazy_tile<typename A::value_type>::value,
            "Assignment to an array of lazy tiles is not supported.");

        // Get the target world
        // 1. result's world is assigned, use it
        // 2. if this expression's world was assigned by set_world(), use it
        // 3. otherwise revert to the TA default for the MADNESS world
        const auto has_set_world = override_ptr_ && override_ptr_->world;
        World& world = (tsr.array().is_initialized() ?
            tsr.array().world() :
            (has_set_world ? *override_ptr_->world : TiledArray::get_default_world()));

        // Get the output process map.
        // If result's pmap is assigned use it as the initial guess
        // it will be assigned in engine.init
        std::shared_ptr<typename TsrExpr<A, Alias>::array_type::pmap_interface> pmap;
        if(tsr.array().is_initialized())
          pmap = tsr.array().pmap();

        // Get result variable list.
        VariableList target_vars(tsr.vars());

        // Construct the expression engine
        engine_type engine(derived());
        engine.init(world, pmap, target_vars);

        // Create the distributed evaluator from this expression
        typename engine_type::dist_eval_type dist_eval = engine.make_dist_eval();
        dist_eval.eval();

        // Create the result array
        A result(dist_eval.world(), dist_eval.trange(),
            dist_eval.shape(), dist_eval.pmap());

        // Move the data from dist_eval into the result array. There is no
        // communication in this step.
        for(const auto index : *dist_eval.pmap()) {
          if(! dist_eval.is_zero(index))
            set_tile(result, index, dist_eval.get(index));
        }

        // Wait for child expressions of dist_eval
        dist_eval.wait();

        // Swap the new array with the result array object.
        result.swap(tsr.array());
      }


      /// Evaluate this object and assign it to \c tsr

      /// This expression is evaluated in parallel in distributed environments,
      /// where the content of \c tsr will be replaced by the results of the
      /// evaluated tensor expression.
      /// \tparam A The array type
      /// \tparam Alias Tile alias flag
      /// \param tsr The tensor to be assigned
      template <typename A, bool Alias>
      void eval_to(BlkTsrExpr<A, Alias>& tsr) const {
        typedef TiledArray::detail::Shift<typename std::decay<A>::type::value_type,
            typename EngineTrait<engine_type>::eval_type,
            EngineTrait<engine_type>::consumable> shift_op_type;
        typedef TiledArray::detail::UnaryWrapper<shift_op_type> op_type;
        static_assert(! is_lazy_tile<typename A::value_type>::value,
            "Assignment to an array of lazy tiles is not supported.");

#ifndef NDEBUG
        // Check that the array has been initialized.
        if(! tsr.array().is_initialized()) {
          if(TiledArray::get_default_world().rank() == 0) {
            TA_USER_ERROR_MESSAGE( \
                "Assignment to an uninitialized array sub-block is not supported.");
          }

          TA_EXCEPTION("Assignment to an uninitialized array sub-block is not supported.");
        }

        // Note: Unfortunately we cannot check that the array tiles have been
        // set even though this is a requirement.
#endif // NDEBUG

        // Get the target world.
        World& world = tsr.array().world();

        // Get the output process map.
        std::shared_ptr<typename BlkTsrExpr<A, Alias>::array_type::pmap_interface> pmap;

        // Get result variable list.
        VariableList target_vars(tsr.vars());

        // Construct the expression engine
        engine_type engine(derived());
        engine.init(world, pmap, target_vars);

        // Create the distributed evaluator from this expression
        typename engine_type::dist_eval_type dist_eval = engine.make_dist_eval();
        dist_eval.eval();

        // Create the result array
        A result(world, tsr.array().trange(),
            tsr.array().shape().update_block(tsr.lower_bound(), tsr.upper_bound(),
            dist_eval.shape()), tsr.array().pmap());

        // NOTE: The tiles from the original array and the sub-block are copied
        // in two separate steps because the two tensors have different data
        // distribution.

        // Copy tiles from the original array to the result array that are not
        // included in the sub-block assignment. There is no communication in
        // this step.
        const BlockRange blk_range(tsr.array().trange().tiles_range(),
            tsr.lower_bound(), tsr.upper_bound());
        for(const auto index : *tsr.array().pmap()) {
          if(! tsr.array().is_zero(index)) {
            if(! blk_range.includes(tsr.array().trange().tiles_range().idx(index)))
              result.set(index, tsr.array().find(index));
          }
        }

        // Move the data from dist_eval into the sub-block of result array.
        // This step may involve communication when the tiles are moved from the
        // sub-block distribution to the array distribution.
        {
          const std::vector<long> shift =
              tsr.array().trange().make_tile_range(tsr.lower_bound()).lobound();

          std::shared_ptr<op_type> shift_op =
              std::make_shared<op_type>(shift_op_type(shift));

          for(const auto index : *dist_eval.pmap()) {
            if(! dist_eval.is_zero(index))
              set_tile(result, blk_range.ordinal(index), dist_eval.get(index),
                  shift_op);
          }
        }

        // Wait for child expressions of dist_eval
        dist_eval.wait();

        // Swap the new array with the result array object.
        result.swap(tsr.array());
      }

      /// Expression print

      /// \param os The output stream
      /// \param target_vars The target variable list for this expression
      void print(ExprOStream& os, const VariableList& target_vars) const {
        // Construct the expression engine
        engine_type engine(derived());
        engine.init_vars(target_vars);
        engine.init_struct(target_vars);
        engine.print(os, target_vars);
      }

    private:

      struct ExpressionReduceTag { };

      template <typename D, typename Enabler = void>
      struct default_world_helper {
        default_world_helper(const D&) {}
        World& get() const { return TiledArray::get_default_world(); }
      };
      template <typename D>
      struct default_world_helper<
          D, typename std::enable_if<has_array<D>::value>::type> {
        default_world_helper(const D& d) : derived_(d) {}
        World& get() const { return derived_.array().world(); }
        const D& derived_;
      };
      World& default_world() const {
        return default_world_helper<Derived>(this->derived()).get();
      }

    public:

      template <typename Op>
      Future<typename Op::result_type>
      reduce(const Op& op, World& world) const {
        // Typedefs
        typedef madness::TaggedKey<madness::uniqueidT, ExpressionReduceTag> key_type;
        typedef TiledArray::math::UnaryReduceWrapper<typename engine_type::value_type,
            Op> reduction_op_type;

        // Construct the expression engine
        engine_type engine(derived());
        engine.init(world, std::shared_ptr<typename engine_type::pmap_interface>(),
            VariableList());

        // Create the distributed evaluator from this expression
        typename engine_type::dist_eval_type dist_eval = engine.make_dist_eval();
        dist_eval.eval();

        // Create a local reduction task
        reduction_op_type wrapped_op(op);
        TiledArray::detail::ReduceTask<reduction_op_type> reduce_task(world, wrapped_op);

        // Move the data from dist_eval into the local reduction task
        typename engine_type::dist_eval_type::pmap_interface::const_iterator it =
            dist_eval.pmap()->begin();
        const typename engine_type::dist_eval_type::pmap_interface::const_iterator end =
            dist_eval.pmap()->end();
        for(; it != end; ++it)
          if(! dist_eval.is_zero(*it))
            reduce_task.add(dist_eval.get(*it));

        // All reduce the result of the expression
        auto result = world.gop.all_reduce(key_type(dist_eval.id()), reduce_task.submit(), op);
        dist_eval.wait();
        return result;
      }

      template <typename Op>
      Future<typename Op::result_type>
      reduce(const Op& op) const {
        return reduce(op, default_world());
      }

      template <typename D, typename Op>
      Future<typename Op::result_type>
      reduce(const Expr<D>& right_expr, const Op& op,
             World& world) const
      {
        static_assert(is_aliased<D>::value,
            "no_alias() expressions are not allowed on the right-hand side of "
            "the assignment operator.");

        // Typedefs
        typedef madness::TaggedKey<madness::uniqueidT, ExpressionReduceTag> key_type;
        typedef TiledArray::math::BinaryReduceWrapper<typename engine_type::value_type,
            typename D::engine_type::value_type, Op> reduction_op_type;

        // Evaluate this expression
        engine_type left_engine(derived());
        left_engine.init(world, std::shared_ptr<typename engine_type::pmap_interface>(),
            VariableList());

        // Create the distributed evaluator for this expression
        typename engine_type::dist_eval_type left_dist_eval =
            left_engine.make_dist_eval();
        left_dist_eval.eval();

        // Evaluate the right-hand expression
        typename D::engine_type right_engine(right_expr.derived());
        right_engine.init(world, left_engine.pmap(), left_engine.vars());

        // Create the distributed evaluator for the right-hand expression
        typename D::engine_type::dist_eval_type right_dist_eval =
            right_engine.make_dist_eval();
        right_dist_eval.eval();

#ifndef NDEBUG
        if(left_dist_eval.trange() != right_dist_eval.trange()) {
          if(TiledArray::get_default_world().rank() == 0) {
            TA_USER_ERROR_MESSAGE( \
                "The TiledRanges of the left- and right-hand arguments the binary reduction are not equal:" \
                << "\n    left  = " << left_dist_eval.trange() \
                << "\n    right = " << right_dist_eval.trange() );
          }

          TA_EXCEPTION("The TiledRange objects of a binary expression are not equal.");
        }
#endif // NDEBUG

        // Create a local reduction task
        reduction_op_type wrapped_op(op);
        TiledArray::detail::ReducePairTask<reduction_op_type>
            local_reduce_task(world, wrapped_op);

        // Move the data from dist_eval into the local reduction task
        typename engine_type::dist_eval_type::pmap_interface::const_iterator it =
            left_dist_eval.pmap()->begin();
        const typename engine_type::dist_eval_type::pmap_interface::const_iterator end =
            left_dist_eval.pmap()->end();
        for(; it != end; ++it) {
          const typename engine_type::size_type index = *it;
          const bool left_not_zero = !left_dist_eval.is_zero(index);
          const bool right_not_zero = !right_dist_eval.is_zero(index);

          if(left_not_zero && right_not_zero) {
            local_reduce_task.add(left_dist_eval.get(index), right_dist_eval.get(index));
          } else {
            if(left_not_zero) left_dist_eval.get(index);
            if(right_not_zero) right_dist_eval.get(index);
          }
        }

        auto result = world.gop.all_reduce(key_type(left_dist_eval.id()),
            local_reduce_task.submit(), op);
        left_dist_eval.wait();
        right_dist_eval.wait();
        return result;
      }

      template <typename D, typename Op>
      Future<typename Op::result_type>
      reduce(const Expr<D>& right_expr, const Op& op) const {
        return reduce(right_expr, op, default_world());
      }

      Future<typename TiledArray::TraceReduction<
          typename EngineTrait<engine_type>::eval_type>::result_type>
      trace(World& world) const {
        typedef typename EngineTrait<engine_type>::eval_type value_type;
        return reduce(TiledArray::TraceReduction<value_type>(), world);
      }

      Future<typename TiledArray::TraceReduction<
          typename EngineTrait<engine_type>::eval_type>::result_type>
      trace() const {
        return trace(default_world());
      }

      Future<typename TiledArray::SumReduction<
          typename EngineTrait<engine_type>::eval_type>::result_type>
      sum(World& world) const {
        typedef typename EngineTrait<engine_type>::eval_type value_type;
        return reduce(TiledArray::SumReduction<value_type>(), world);
      }

      Future<typename TiledArray::SumReduction<
          typename EngineTrait<engine_type>::eval_type>::result_type>
      sum() const {
        return sum(default_world());
      }

      Future<typename TiledArray::ProductReduction<
          typename EngineTrait<engine_type>::eval_type>::result_type>
      product(World& world) const {
        typedef typename EngineTrait<engine_type>::eval_type value_type;
        return reduce(TiledArray::ProductReduction<value_type>(), world);
      }

      Future<typename TiledArray::ProductReduction<
          typename EngineTrait<engine_type>::eval_type>::result_type>
      product() const {
        return product(default_world());
      }

      Future<typename TiledArray::SquaredNormReduction<
          typename EngineTrait<engine_type>::eval_type>::result_type>
      squared_norm(World& world) const {
        typedef typename EngineTrait<engine_type>::eval_type value_type;
        return reduce(TiledArray::SquaredNormReduction<value_type>(),
            world);
      }

      Future<typename TiledArray::SquaredNormReduction<
          typename EngineTrait<engine_type>::eval_type>::result_type>
      squared_norm() const {
        return squared_norm(default_world());
      }

    private:

      template <typename T>
      static T sqrt(const T t) { return std::sqrt(t); }

    public:

      Future<typename TiledArray::SquaredNormReduction<
          typename EngineTrait<engine_type>::eval_type>::result_type>
      norm(World& world) const {
        return world.taskq.add(Expr_::template sqrt<
            typename TiledArray::SquaredNormReduction<
            typename EngineTrait<engine_type>::eval_type>::result_type>,
            squared_norm(world));
      }
      Future<typename TiledArray::SquaredNormReduction<
          typename EngineTrait<engine_type>::eval_type>::result_type>
      norm() const {
        return norm(default_world());
      }

      Future<typename TiledArray::MinReduction<
          typename EngineTrait<engine_type>::eval_type>::result_type>
      min(World& world) const {
        typedef typename EngineTrait<engine_type>::eval_type value_type;
        return reduce(TiledArray::MinReduction<value_type>(), world);
      }

      Future<typename TiledArray::MinReduction<
          typename EngineTrait<engine_type>::eval_type>::result_type>
      min() const {
        return min(default_world());
      }

      Future<typename TiledArray::MaxReduction<
          typename EngineTrait<engine_type>::eval_type>::result_type>
      max(World& world) const {
        typedef typename EngineTrait<engine_type>::eval_type value_type;
        return reduce(TiledArray::MaxReduction<value_type>(), world);
      }

      Future<typename TiledArray::MaxReduction<
          typename EngineTrait<engine_type>::eval_type>::result_type>
      max() const {
        return max(default_world());
      }

      Future<typename TiledArray::AbsMinReduction<
          typename EngineTrait<engine_type>::eval_type>::result_type>
      abs_min(World& world) const {
        typedef typename EngineTrait<engine_type>::eval_type value_type;
        return reduce(TiledArray::AbsMinReduction<value_type>(), world);
      }

      Future<typename TiledArray::AbsMinReduction<
          typename EngineTrait<engine_type>::eval_type>::result_type>
      abs_min() const {
        return abs_min(default_world());
      }

      Future<typename TiledArray::AbsMaxReduction<
          typename EngineTrait<engine_type>::eval_type>::result_type>
      abs_max(World& world) const {
        typedef typename EngineTrait<engine_type>::eval_type value_type;
        return reduce(TiledArray::AbsMaxReduction<value_type>(), world);
      }

      Future<typename TiledArray::AbsMaxReduction<
          typename EngineTrait<engine_type>::eval_type>::result_type>
      abs_max() const {
        return abs_max(default_world());
      }

      template <typename D>
      Future<typename TiledArray::DotReduction<
          typename EngineTrait<engine_type>::eval_type,
          typename EngineTrait<typename D::engine_type>::eval_type>::result_type>
      dot(const Expr<D>& right_expr, World& world) const {
        typedef typename EngineTrait<engine_type>::eval_type left_value_type;
        typedef typename EngineTrait<typename D::engine_type>::eval_type right_value_type;
        return reduce(right_expr, TiledArray::DotReduction<left_value_type,
            right_value_type>(), world);
      }

      template <typename D>
      Future<typename TiledArray::DotReduction<
          typename EngineTrait<engine_type>::eval_type,
          typename EngineTrait<typename D::engine_type>::eval_type>::result_type>
      dot(const Expr<D>& right_expr) const {
        return dot(right_expr, default_world());
      }

    }; // class Expr

  } // namespace expressions
} // namespace TiledArray

#endif // TILEDARRAY_EXPRESSIONS_EXPR_H__INCLUDED<|MERGE_RESOLUTION|>--- conflicted
+++ resolved
@@ -139,19 +139,10 @@
       /// \tparam T The lazy tile type
       /// \param tile The lazy tile
       /// \return The evaluated tile
-<<<<<<< HEAD
       template <typename R, typename T, typename C, typename Op>
-      static R eval_tile(T tile, const C& cast, const std::shared_ptr<Op>& op) {
+      static auto eval_tile(T tile, const C& cast, const std::shared_ptr<Op>& op) {
         auto cast_tile = cast(tile);
         return (*op)(cast_tile);
-=======
-      template <typename T, bool Nonblocking>
-      static auto eval_tile(const T& tile) {
-        using cast_type = typename std::conditional<Nonblocking,
-            Future<typename eval_trait<T>::type>,
-            typename eval_trait<T>::type>::type;
-        return static_cast<cast_type>(tile);
->>>>>>> 89ba35b0
       }
 
       /// Task function used to mutate result tiles
@@ -178,7 +169,6 @@
       /// \param array The result array
       /// \param index The tile index
       /// \param tile The lazy tile
-<<<<<<< HEAD
       template <typename A, typename I, typename T,
           typename std::enable_if<
               ! std::is_same<typename A::value_type, T>::value &&
@@ -187,19 +177,6 @@
       void set_tile(A& array, const I index, const Future<T>& tile) const {
         array.set(index, array.world().taskq.add(
             TiledArray::Cast<typename A::value_type, T>(), tile));
-=======
-      template <typename A, typename I, typename T>
-      typename std::enable_if<is_lazy_tile<T>::value>::type
-      set_tile(A& array, const I index, const Future<T>& tile) const {
-        using result_tile_type = typename A::value_type;
-        static_assert(std::is_same<result_tile_type, typename eval_trait<T>::type>::value, "double conversion in Expr::set_tile(lazy)");
-        constexpr bool do_nonblocking_cast =
-            std::is_constructible<Future<result_tile_type>, T>::value && !std::is_same<result_tile_type,T>::value;
-        auto eval_tile_fn_ptr =
-            &Expr_::template eval_tile<T, do_nonblocking_cast>;
-        array.set(index, array.world().taskq.add(eval_tile_fn_ptr, tile));
-//        array.set(index, array.world().taskq.add(&Expr_::template eval_tile<T, do_nonblocking_cast>, tile));
->>>>>>> 89ba35b0
       }
 
 
