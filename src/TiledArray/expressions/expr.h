/*
 *  This file is a part of TiledArray.
 *  Copyright (C) 2013  Virginia Tech
 *
 *  This program is free software: you can redistribute it and/or modify
 *  it under the terms of the GNU General Public License as published by
 *  the Free Software Foundation, either version 3 of the License, or
 *  (at your option) any later version.
 *
 *  This program is distributed in the hope that it will be useful,
 *  but WITHOUT ANY WARRANTY; without even the implied warranty of
 *  MERCHANTABILITY or FITNESS FOR A PARTICULAR PURPOSE.  See the
 *  GNU General Public License for more details.
 *
 *  You should have received a copy of the GNU General Public License
 *  along with this program.  If not, see <http://www.gnu.org/licenses/>.
 *
 *  Justus Calvin
 *  Department of Chemistry, Virginia Tech
 *
 *  expr.h
 *  Apr 1, 2014
 *
 */

#ifndef TILEDARRAY_EXPRESSIONS_EXPR_H__INCLUDED
#define TILEDARRAY_EXPRESSIONS_EXPR_H__INCLUDED

#include "expr_engine.h"
#include "../reduce_task.h"
#include "../tile_interface/cast.h"
#include "../tile_op/shift.h"
#include "../tile_op/unary_wrapper.h"
#include "../tile_op/unary_reduction.h"
#include "../tile_op/binary_reduction.h"
#include "../tile_op/reduce_wrapper.h"

namespace TiledArray {
  namespace expressions {

    // Forward declaration
    template <typename> struct ExprTrait;
    template <typename, bool> class TsrExpr;
    template <typename, bool> class BlkTsrExpr;
    template <typename> struct is_aliased;

    template <typename Engine>
    struct EngineParamOverride {

      EngineParamOverride() : world(nullptr), pmap(), shape(nullptr) {}

      typedef typename EngineTrait<Engine>::policy policy; ///< The result policy type
      typedef typename EngineTrait<Engine>::shape_type shape_type; ///< Tensor shape type
      typedef typename EngineTrait<Engine>::pmap_interface pmap_interface; ///< Process map interface type

       World* world;
       std::shared_ptr<pmap_interface> pmap;
       const shape_type* shape;
    };

    /// \brief type trait checks if T has array() member
    /// Useful to determine if an Expr is a TsrExpr or a related type
    template<class E>
    class has_array {
       /// true case
       template<class U>
       static auto __test(U* p) -> decltype(p->array(), std::true_type());
       /// false case
       template<class>
       static std::false_type __test(...);
    public:
       static constexpr const bool value = std::is_same<std::true_type, decltype(__test<E>(0))>::value;
    };


    /// Base class for expression evaluation

    /// \tparam Derived The derived class type
    template <typename Derived>
    class Expr {
    public:

      typedef Expr<Derived> Expr_; ///< This class type
      typedef Derived derived_type; ///< The derived object type
      typedef typename ExprTrait<Derived>::engine_type
          engine_type; ///< Expression engine type

    private:

      template <typename D>
      friend class ExprEngine;

      typedef EngineParamOverride<engine_type>
          override_type; ///< Expression engine parameters
      std::shared_ptr<override_type> override_ptr_;

    public:
      /// \param shape the shape to use for the result
     /// \internal \c shape is taken by const reference, but converted to a
     /// pointer; passing by const ref ensures lifetime management for temporary
     /// shapes
     Expr<Derived>& set_shape(typename override_type::shape_type const& shape) {
       if (override_ptr_ != nullptr) {
         override_ptr_->shape = &shape;
       } else {
         override_ptr_ = std::make_shared<override_type>();
         override_ptr_->shape = &shape;
       }
       return derived();
      }
      /// \param world the World object to use for the result
      Expr<Derived> &set_world(World& world) {
          if(override_ptr_ != nullptr){
            override_ptr_->world = &world;
          } else {
              override_ptr_ = std::make_shared<override_type>();
              override_ptr_->world = &world;
          }
          return derived();
      }
      /// \param pmap the Pmap object to use for the result
      Expr<Derived>& set_pmap(
          const std::shared_ptr<typename override_type::pmap_interface>
              pmap) {
        if (override_ptr_) {
          override_ptr_->pmap = pmap;
        } else {
          override_ptr_ = std::make_shared<override_type>();
          override_ptr_->pmap = pmap;
        }
        return derived();
      }

    private:

      /// Task function used to evaluate lazy tiles

      /// \tparam R The result type
      /// \tparam T The lazy tile type
      /// \param tile The lazy tile
      /// \return The evaluated tile
      template <typename R, typename T, typename C, typename Op>
      static R eval_tile(T tile, const C& cast, const std::shared_ptr<Op>& op) {
        auto cast_tile = cast(tile);
        return (*op)(cast_tile);
      }

      /// Task function used to mutate result tiles

      /// \tparam R The result type
      /// \tparam T The lazy tile type
      /// \tparam Op Tile operation type
      /// \param tile The lazy tile
      /// \return The evaluated tile
      /// \param op The tile mutating operation
      template <typename R, typename T, typename Op>
      static R eval_tile(T& tile, const std::shared_ptr<Op>& op) {
        return (*op)(tile);
      }


      /// Set an array tile with a lazy tile

      /// Spawn a task to evaluate a lazy tile and set the \a array tile at
      /// \c index with the result.
      /// \tparam A The array type
      /// \tparam I The index type
      /// \tparam T The lazy tile type
      /// \param array The result array
      /// \param index The tile index
      /// \param tile The lazy tile
<<<<<<< HEAD
      template <typename A, typename I, typename T,
          typename std::enable_if<
              ! std::is_same<typename A::value_type, T>::value &&
              is_lazy_tile<T>::value
          >::type* = nullptr>
      void set_tile(A& array, const I index, const Future<T>& tile) const {
        array.set(index, array.get_world().taskq.add(
            TiledArray::Cast<typename A::value_type, T>(), tile));
=======
      template <typename A, typename I, typename T>
      typename std::enable_if<is_lazy_tile<T>::value>::type
      set_tile(A& array, const I index, const Future<T>& tile) const {
        array.set(index, array.world().taskq.add(
              & Expr_::template eval_tile<typename A::value_type, T>, tile));
>>>>>>> c2a6c421
      }


      /// Set the \c array tile at \c index with \c tile

      /// \tparam A The array type
      /// \tparam I The index type
      /// \tparam T The lazy tile type
      /// \param array The result array
      /// \param index The tile index
      /// \param tile The tile
      template <typename A, typename I, typename T,
          typename std::enable_if<
              std::is_same<typename A::value_type, T>::value
          >::type* = nullptr>
      void set_tile(A& array, const I index, const Future<T>& tile) const {
        array.set(index, tile);
      }


      /// Set an array tile with a lazy tile

      /// Spawn a task to evaluate a lazy tile and set the \a array tile at
      /// \c index with the result.
      /// \tparam A The array type
      /// \tparam I The index type
      /// \tparam T The lazy tile type
      /// \param array The result array
      /// \param index The tile index
      /// \param tile The lazy tile
      template <typename A, typename I, typename T, typename Op,
          typename std::enable_if<
              ! std::is_same<typename A::value_type, T>::value
          >::type* = nullptr>
      void set_tile(A& array, const I index, const Future<T>& tile,
          const std::shared_ptr<Op>& op) const
      {
        array.set(index, array.get_world().taskq.add(
              & Expr_::template eval_tile<typename A::value_type, T,
              TiledArray::Cast<typename A::value_type, T>, Op>, tile,
              TiledArray::Cast<typename A::value_type, T>(), op));
      }


      /// Set an array tile with a lazy tile

      /// Spawn a task to evaluate a lazy tile and set the \a array tile at
      /// \c index with the result.
      /// \tparam A The array type
      /// \tparam I The index type
      /// \tparam T The lazy tile type
      /// \tparam Op Tile operation type
      /// \param array The result array
      /// \param index The tile index
      /// \param tile The lazy tile
      /// \param op The tile mutating operation
      template <typename A, typename I, typename T, typename Op,
          typename std::enable_if<
              std::is_same<typename A::value_type, T>::value
          >::type* = nullptr>
      void set_tile(A& array, const I index, const Future<T>& tile,
          const std::shared_ptr<Op>& op) const
      {
        array.set(index, array.world().taskq.add(
              & Expr_::template eval_tile<typename A::value_type, T, Op>, tile, op));
      }

    public:

      // Compiler generated functions
      Expr() = default;
      Expr(const Expr_&) = default;
      Expr(Expr_&&) = default;
      ~Expr() = default;
      Expr_& operator=(const Expr_&) = delete;
      Expr_& operator=(Expr_&&) = delete;

      /// Cast this object to it's derived type
      derived_type& derived() { return *static_cast<derived_type*>(this); }

      /// Cast this object to it's derived type
      const derived_type& derived() const { return *static_cast<const derived_type*>(this); }

      /// Evaluate this object and assign it to \c tsr

      /// This expression is evaluated in parallel in distributed environments,
      /// where the content of \c tsr will be replaced by the results of the
      /// evaluated tensor expression.
      /// \tparam A The array type
      /// \tparam Alias Tile alias flag
      /// \param tsr The tensor to be assigned
      template <typename A, bool Alias>
      void eval_to(TsrExpr<A, Alias>& tsr) const {
        static_assert(! is_lazy_tile<typename A::value_type>::value,
            "Assignment to an array of lazy tiles is not supported.");

        // Get the target world
        // 1. result's world is assigned, use it
        // 2. if this expression's world was assigned by set_world(), use it
        // 3. otherwise revert to the TA default for the MADNESS world
        const auto has_set_world = override_ptr_ && override_ptr_->world;
        World& world = (tsr.array().is_initialized() ?
            tsr.array().world() :
            (has_set_world ? *override_ptr_->world : TiledArray::get_default_world()));

        // Get the output process map.
        // If result's pmap is assigned use it as the initial guess
        // it will be assigned in engine.init
        std::shared_ptr<typename TsrExpr<A, Alias>::array_type::pmap_interface> pmap;
        if(tsr.array().is_initialized())
          pmap = tsr.array().pmap();

        // Get result variable list.
        VariableList target_vars(tsr.vars());

        // Construct the expression engine
        engine_type engine(derived());
        engine.init(world, pmap, target_vars);

        // Create the distributed evaluator from this expression
        typename engine_type::dist_eval_type dist_eval = engine.make_dist_eval();
        dist_eval.eval();

        // Create the result array
        A result(dist_eval.world(), dist_eval.trange(),
            dist_eval.shape(), dist_eval.pmap());

        // Move the data from dist_eval into the result array. There is no
        // communication in this step.
        for(const auto index : *dist_eval.pmap()) {
          if(! dist_eval.is_zero(index))
            set_tile(result, index, dist_eval.get(index));
        }

        // Wait for child expressions of dist_eval
        dist_eval.wait();

        // Swap the new array with the result array object.
        result.swap(tsr.array());
      }


      /// Evaluate this object and assign it to \c tsr

      /// This expression is evaluated in parallel in distributed environments,
      /// where the content of \c tsr will be replaced by the results of the
      /// evaluated tensor expression.
      /// \tparam A The array type
      /// \tparam Alias Tile alias flag
      /// \param tsr The tensor to be assigned
      template <typename A, bool Alias>
      void eval_to(BlkTsrExpr<A, Alias>& tsr) const {
        typedef TiledArray::detail::Shift<typename std::decay<A>::type::value_type,
            typename EngineTrait<engine_type>::eval_type,
            EngineTrait<engine_type>::consumable> shift_op_type;
        typedef TiledArray::detail::UnaryWrapper<shift_op_type> op_type;
        static_assert(! is_lazy_tile<typename A::value_type>::value,
            "Assignment to an array of lazy tiles is not supported.");

#ifndef NDEBUG
        // Check that the array has been initialized.
        if(! tsr.array().is_initialized()) {
          if(TiledArray::get_default_world().rank() == 0) {
            TA_USER_ERROR_MESSAGE( \
                "Assignment to an uninitialized array sub-block is not supported.");
          }

          TA_EXCEPTION("Assignment to an uninitialized array sub-block is not supported.");
        }

        // Note: Unfortunately we cannot check that the array tiles have been
        // set even though this is a requirement.
#endif // NDEBUG

        // Get the target world.
        World& world = tsr.array().world();

        // Get the output process map.
        std::shared_ptr<typename BlkTsrExpr<A, Alias>::array_type::pmap_interface> pmap;

        // Get result variable list.
        VariableList target_vars(tsr.vars());

        // Construct the expression engine
        engine_type engine(derived());
        engine.init(world, pmap, target_vars);

        // Create the distributed evaluator from this expression
        typename engine_type::dist_eval_type dist_eval = engine.make_dist_eval();
        dist_eval.eval();

        // Create the result array
        A result(world, tsr.array().trange(),
<<<<<<< HEAD
            tsr.array().get_shape().update_block(tsr.lower_bound(),
            tsr.upper_bound(), dist_eval.shape()), tsr.array().get_pmap());
=======
            tsr.array().shape().update_block(tsr.lower_bound(), tsr.upper_bound(),
            dist_eval.shape()), tsr.array().pmap());
>>>>>>> c2a6c421

        // NOTE: The tiles from the original array and the sub-block are copied
        // in two separate steps because the two tensors have different data
        // distribution.

        // Copy tiles from the original array to the result array that are not
        // included in the sub-block assignment. There is no communication in
        // this step.
        const BlockRange blk_range(tsr.array().trange().tiles_range(),
            tsr.lower_bound(), tsr.upper_bound());
        for(const auto index : *tsr.array().pmap()) {
          if(! tsr.array().is_zero(index)) {
            if(! blk_range.includes(tsr.array().trange().tiles_range().idx(index)))
              result.set(index, tsr.array().find(index));
          }
        }

        // Move the data from dist_eval into the sub-block of result array.
        // This step may involve communication when the tiles are moved from the
        // sub-block distribution to the array distribution.
        {
          const std::vector<long> shift =
              tsr.array().trange().make_tile_range(tsr.lower_bound()).lobound();

          std::shared_ptr<op_type> shift_op =
              std::make_shared<op_type>(shift_op_type(shift));

          for(const auto index : *dist_eval.pmap()) {
            if(! dist_eval.is_zero(index))
              set_tile(result, blk_range.ordinal(index), dist_eval.get(index),
                  shift_op);
          }
        }

        // Wait for child expressions of dist_eval
        dist_eval.wait();

        // Swap the new array with the result array object.
        result.swap(tsr.array());
      }

      /// Expression print

      /// \param os The output stream
      /// \param target_vars The target variable list for this expression
      void print(ExprOStream& os, const VariableList& target_vars) const {
        // Construct the expression engine
        engine_type engine(derived());
        engine.init_vars(target_vars);
        engine.init_struct(target_vars);
        engine.print(os, target_vars);
      }

    private:

      struct ExpressionReduceTag { };

      template <typename D, typename Enabler = void>
      struct default_world_helper {
        default_world_helper(const D&) {}
        World& get() const { return TiledArray::get_default_world(); }
      };
      template <typename D>
      struct default_world_helper<
          D, typename std::enable_if<has_array<D>::value>::type> {
        default_world_helper(const D& d) : derived_(d) {}
        World& get() const { return derived_.array().world(); }
        const D& derived_;
      };
      World& default_world() const {
        return default_world_helper<Derived>(this->derived()).get();
      }

    public:

      template <typename Op>
      Future<typename Op::result_type>
      reduce(const Op& op, World& world) const {
        // Typedefs
        typedef madness::TaggedKey<madness::uniqueidT, ExpressionReduceTag> key_type;
        typedef TiledArray::math::UnaryReduceWrapper<typename engine_type::value_type,
            Op> reduction_op_type;

        // Construct the expression engine
        engine_type engine(derived());
        engine.init(world, std::shared_ptr<typename engine_type::pmap_interface>(),
            VariableList());

        // Create the distributed evaluator from this expression
        typename engine_type::dist_eval_type dist_eval = engine.make_dist_eval();
        dist_eval.eval();

        // Create a local reduction task
        reduction_op_type wrapped_op(op);
        TiledArray::detail::ReduceTask<reduction_op_type> reduce_task(world, wrapped_op);

        // Move the data from dist_eval into the local reduction task
        typename engine_type::dist_eval_type::pmap_interface::const_iterator it =
            dist_eval.pmap()->begin();
        const typename engine_type::dist_eval_type::pmap_interface::const_iterator end =
            dist_eval.pmap()->end();
        for(; it != end; ++it)
          if(! dist_eval.is_zero(*it))
            reduce_task.add(dist_eval.get(*it));

        // All reduce the result of the expression
        auto result = world.gop.all_reduce(key_type(dist_eval.id()), reduce_task.submit(), op);
        dist_eval.wait();
        return result;
      }

      template <typename Op>
      Future<typename Op::result_type>
      reduce(const Op& op) const {
        return reduce(op, default_world());
      }

      template <typename D, typename Op>
      Future<typename Op::result_type>
      reduce(const Expr<D>& right_expr, const Op& op,
             World& world) const
      {
        static_assert(is_aliased<D>::value,
            "no_alias() expressions are not allowed on the right-hand side of "
            "the assignment operator.");

        // Typedefs
        typedef madness::TaggedKey<madness::uniqueidT, ExpressionReduceTag> key_type;
        typedef TiledArray::math::BinaryReduceWrapper<typename engine_type::value_type,
            typename D::engine_type::value_type, Op> reduction_op_type;

        // Evaluate this expression
        engine_type left_engine(derived());
        left_engine.init(world, std::shared_ptr<typename engine_type::pmap_interface>(),
            VariableList());

        // Create the distributed evaluator for this expression
        typename engine_type::dist_eval_type left_dist_eval =
            left_engine.make_dist_eval();
        left_dist_eval.eval();

        // Evaluate the right-hand expression
        typename D::engine_type right_engine(right_expr.derived());
        right_engine.init(world, left_engine.pmap(), left_engine.vars());

        // Create the distributed evaluator for the right-hand expression
        typename D::engine_type::dist_eval_type right_dist_eval =
            right_engine.make_dist_eval();
        right_dist_eval.eval();

#ifndef NDEBUG
        if(left_dist_eval.trange() != right_dist_eval.trange()) {
          if(TiledArray::get_default_world().rank() == 0) {
            TA_USER_ERROR_MESSAGE( \
                "The TiledRanges of the left- and right-hand arguments the binary reduction are not equal:" \
                << "\n    left  = " << left_dist_eval.trange() \
                << "\n    right = " << right_dist_eval.trange() );
          }

          TA_EXCEPTION("The TiledRange objects of a binary expression are not equal.");
        }
#endif // NDEBUG

        // Create a local reduction task
        reduction_op_type wrapped_op(op);
        TiledArray::detail::ReducePairTask<reduction_op_type>
            local_reduce_task(world, wrapped_op);

        // Move the data from dist_eval into the local reduction task
        typename engine_type::dist_eval_type::pmap_interface::const_iterator it =
            left_dist_eval.pmap()->begin();
        const typename engine_type::dist_eval_type::pmap_interface::const_iterator end =
            left_dist_eval.pmap()->end();
        for(; it != end; ++it) {
          const typename engine_type::size_type index = *it;
          const bool left_not_zero = !left_dist_eval.is_zero(index);
          const bool right_not_zero = !right_dist_eval.is_zero(index);

          if(left_not_zero && right_not_zero) {
            local_reduce_task.add(left_dist_eval.get(index), right_dist_eval.get(index));
          } else {
            if(left_not_zero) left_dist_eval.get(index);
            if(right_not_zero) right_dist_eval.get(index);
          }
        }

        auto result = world.gop.all_reduce(key_type(left_dist_eval.id()),
            local_reduce_task.submit(), op);
        left_dist_eval.wait();
        right_dist_eval.wait();
        return result;
      }

      template <typename D, typename Op>
      Future<typename Op::result_type>
      reduce(const Expr<D>& right_expr, const Op& op) const {
        return reduce(right_expr, op, default_world());
      }

      Future<typename TiledArray::TraceReduction<
          typename EngineTrait<engine_type>::eval_type>::result_type>
      trace(World& world) const {
        typedef typename EngineTrait<engine_type>::eval_type value_type;
        return reduce(TiledArray::TraceReduction<value_type>(), world);
      }

      Future<typename TiledArray::TraceReduction<
          typename EngineTrait<engine_type>::eval_type>::result_type>
      trace() const {
        return trace(default_world());
      }

      Future<typename TiledArray::SumReduction<
          typename EngineTrait<engine_type>::eval_type>::result_type>
      sum(World& world) const {
        typedef typename EngineTrait<engine_type>::eval_type value_type;
        return reduce(TiledArray::SumReduction<value_type>(), world);
      }

      Future<typename TiledArray::SumReduction<
          typename EngineTrait<engine_type>::eval_type>::result_type>
      sum() const {
        return sum(default_world());
      }

      Future<typename TiledArray::ProductReduction<
          typename EngineTrait<engine_type>::eval_type>::result_type>
      product(World& world) const {
        typedef typename EngineTrait<engine_type>::eval_type value_type;
        return reduce(TiledArray::ProductReduction<value_type>(), world);
      }

      Future<typename TiledArray::ProductReduction<
          typename EngineTrait<engine_type>::eval_type>::result_type>
      product() const {
        return product(default_world());
      }

      Future<typename TiledArray::SquaredNormReduction<
          typename EngineTrait<engine_type>::eval_type>::result_type>
      squared_norm(World& world) const {
        typedef typename EngineTrait<engine_type>::eval_type value_type;
        return reduce(TiledArray::SquaredNormReduction<value_type>(),
            world);
      }

      Future<typename TiledArray::SquaredNormReduction<
          typename EngineTrait<engine_type>::eval_type>::result_type>
      squared_norm() const {
        return squared_norm(default_world());
      }

    private:

      template <typename T>
      static T sqrt(const T t) { return std::sqrt(t); }

    public:

      Future<typename TiledArray::SquaredNormReduction<
          typename EngineTrait<engine_type>::eval_type>::result_type>
      norm(World& world) const {
        return world.taskq.add(Expr_::template sqrt<
            typename TiledArray::SquaredNormReduction<
            typename EngineTrait<engine_type>::eval_type>::result_type>,
            squared_norm(world));
      }
      Future<typename TiledArray::SquaredNormReduction<
          typename EngineTrait<engine_type>::eval_type>::result_type>
      norm() const {
        return norm(default_world());
      }

      Future<typename TiledArray::MinReduction<
          typename EngineTrait<engine_type>::eval_type>::result_type>
      min(World& world) const {
        typedef typename EngineTrait<engine_type>::eval_type value_type;
        return reduce(TiledArray::MinReduction<value_type>(), world);
      }

      Future<typename TiledArray::MinReduction<
          typename EngineTrait<engine_type>::eval_type>::result_type>
      min() const {
        return min(default_world());
      }

      Future<typename TiledArray::MaxReduction<
          typename EngineTrait<engine_type>::eval_type>::result_type>
      max(World& world) const {
        typedef typename EngineTrait<engine_type>::eval_type value_type;
        return reduce(TiledArray::MaxReduction<value_type>(), world);
      }

      Future<typename TiledArray::MaxReduction<
          typename EngineTrait<engine_type>::eval_type>::result_type>
      max() const {
        return max(default_world());
      }

      Future<typename TiledArray::AbsMinReduction<
          typename EngineTrait<engine_type>::eval_type>::result_type>
      abs_min(World& world) const {
        typedef typename EngineTrait<engine_type>::eval_type value_type;
        return reduce(TiledArray::AbsMinReduction<value_type>(), world);
      }

      Future<typename TiledArray::AbsMinReduction<
          typename EngineTrait<engine_type>::eval_type>::result_type>
      abs_min() const {
        return abs_min(default_world());
      }

      Future<typename TiledArray::AbsMaxReduction<
          typename EngineTrait<engine_type>::eval_type>::result_type>
      abs_max(World& world) const {
        typedef typename EngineTrait<engine_type>::eval_type value_type;
        return reduce(TiledArray::AbsMaxReduction<value_type>(), world);
      }

      Future<typename TiledArray::AbsMaxReduction<
          typename EngineTrait<engine_type>::eval_type>::result_type>
      abs_max() const {
        return abs_max(default_world());
      }

      template <typename D>
      Future<typename TiledArray::DotReduction<
          typename EngineTrait<engine_type>::eval_type,
          typename EngineTrait<typename D::engine_type>::eval_type>::result_type>
      dot(const Expr<D>& right_expr, World& world) const {
        typedef typename EngineTrait<engine_type>::eval_type left_value_type;
        typedef typename EngineTrait<typename D::engine_type>::eval_type right_value_type;
        return reduce(right_expr, TiledArray::DotReduction<left_value_type,
            right_value_type>(), world);
      }

      template <typename D>
      Future<typename TiledArray::DotReduction<
          typename EngineTrait<engine_type>::eval_type,
          typename EngineTrait<typename D::engine_type>::eval_type>::result_type>
      dot(const Expr<D>& right_expr) const {
        return dot(right_expr, default_world());
      }

    }; // class Expr

  } // namespace expressions
} // namespace TiledArray

#endif // TILEDARRAY_EXPRESSIONS_EXPR_H__INCLUDED<|MERGE_RESOLUTION|>--- conflicted
+++ resolved
@@ -169,7 +169,6 @@
       /// \param array The result array
       /// \param index The tile index
       /// \param tile The lazy tile
-<<<<<<< HEAD
       template <typename A, typename I, typename T,
           typename std::enable_if<
               ! std::is_same<typename A::value_type, T>::value &&
@@ -178,13 +177,6 @@
       void set_tile(A& array, const I index, const Future<T>& tile) const {
         array.set(index, array.get_world().taskq.add(
             TiledArray::Cast<typename A::value_type, T>(), tile));
-=======
-      template <typename A, typename I, typename T>
-      typename std::enable_if<is_lazy_tile<T>::value>::type
-      set_tile(A& array, const I index, const Future<T>& tile) const {
-        array.set(index, array.world().taskq.add(
-              & Expr_::template eval_tile<typename A::value_type, T>, tile));
->>>>>>> c2a6c421
       }
 
 
@@ -378,13 +370,8 @@
 
         // Create the result array
         A result(world, tsr.array().trange(),
-<<<<<<< HEAD
-            tsr.array().get_shape().update_block(tsr.lower_bound(),
-            tsr.upper_bound(), dist_eval.shape()), tsr.array().get_pmap());
-=======
             tsr.array().shape().update_block(tsr.lower_bound(), tsr.upper_bound(),
             dist_eval.shape()), tsr.array().pmap());
->>>>>>> c2a6c421
 
         // NOTE: The tiles from the original array and the sub-block are copied
         // in two separate steps because the two tensors have different data
