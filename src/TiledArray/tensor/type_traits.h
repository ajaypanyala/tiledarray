--- conflicted
+++ resolved
@@ -27,11 +27,7 @@
 #define TILEDARRAY_TENSOR_TYPE_TRAITS_H__INCLUDED
 
 #include <type_traits>
-<<<<<<< HEAD
-#include <TiledArray/config.h>
-=======
 #include <TiledArray/type_traits.h>
->>>>>>> b908917e
 
 namespace Eigen {
 
@@ -42,15 +38,12 @@
 
 namespace TiledArray {
 
-// Forward declarations
-class Range;
-class BlockRange;
-template<typename T, typename A = Eigen::aligned_allocator<T>> class Tensor;
-template<typename> class Tile;
-
-} // namespce TiledArray
-
-namespace TiledArray{
+  // Forward declarations
+  class Range;
+  class BlockRange;
+  template <typename T, typename A = Eigen::aligned_allocator<T>> class Tensor;
+  template <typename> class Tile;
+
   namespace detail {
 
     // Forward declarations
@@ -106,7 +99,6 @@
     template <typename T>
     struct is_tensor_of_tensor_helper<Tile<T> > : public is_tensor_of_tensor_helper<T> { };
 
-
     template <> struct is_tensor<> : public std::false_type { };
 
     template <typename T>
@@ -215,8 +207,16 @@
     template <typename ... Ts>
     constexpr const bool is_shifted_v = is_shifted<Ts...>::value;
 
-<<<<<<< HEAD
-
+    // check if reduce_op can reduce set of types
+    template <typename Enabler, typename ReduceOp, typename Result, typename ... Args>
+    struct is_reduce_op_ : public std::false_type {};
+
+    template <typename ReduceOp, typename Result, typename ... Args>
+    struct is_reduce_op_<detail::void_t<decltype(std::declval<ReduceOp&>()(std::declval<Result&>(),std::declval<const Args*>()...))>,
+        ReduceOp, Result, Args...> : public std::true_type {};
+
+    template <typename ReduceOp, typename Result, typename ... Args>
+    constexpr const bool is_reduce_op_v = is_reduce_op_<void, ReduceOp, Result, Args...>::value;
 
   /// detect cuda tile
 #ifdef TILEDARRAY_HAS_CUDA
@@ -232,20 +232,6 @@
 #endif
 
   }  // namespace detail
-=======
-    // check if reduce_op can reduce set of types
-    template <typename Enabler, typename ReduceOp, typename Result, typename ... Args>
-    struct is_reduce_op_ : public std::false_type {};
-
-    template <typename ReduceOp, typename Result, typename ... Args>
-    struct is_reduce_op_<detail::void_t<decltype(std::declval<ReduceOp&>()(std::declval<Result&>(),std::declval<const Args*>()...))>,
-        ReduceOp, Result, Args...> : public std::true_type {};
-
-    template <typename ReduceOp, typename Result, typename ... Args>
-    constexpr const bool is_reduce_op_v = is_reduce_op_<void, ReduceOp, Result, Args...>::value;
-
-}  // namespace detail
->>>>>>> b908917e
 } // namespace TiledArray
 
 #endif // TILEDARRAY_TENSOR_TYPE_TRAITS_H__INCLUDED