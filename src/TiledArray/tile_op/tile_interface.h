/*
 *  This file is a part of TiledArray.
 *  Copyright (C) 2014  Virginia Tech
 *
 *  This program is free software: you can redistribute it and/or modify
 *  it under the terms of the GNU General Public License as published by
 *  the Free Software Foundation, either version 3 of the License, or
 *  (at your option) any later version.
 *
 *  This program is distributed in the hope that it will be useful,
 *  but WITHOUT ANY WARRANTY; without even the implied warranty of
 *  MERCHANTABILITY or FITNESS FOR A PARTICULAR PURPOSE.  See the
 *  GNU General Public License for more details.
 *
 *  You should have received a copy of the GNU General Public License
 *  along with this program.  If not, see <http://www.gnu.org/licenses/>.
 *
 *  Justusu Calvin
 *  Department of Chemistry, Virginia Tech
 *
 *  tile_interface.h
 *  Sep 29, 2014
 *
 */

#ifndef TILEDARRAY_NONINTRUSIVE_API_TENSOR_H__INCLUDED
#define TILEDARRAY_NONINTRUSIVE_API_TENSOR_H__INCLUDED

#include <TiledArray/type_traits.h>

namespace TiledArray {

  // Forward declaration
  class Permutation;

  namespace math {

    // Forward declaration
    class GemmHelper;

  }  // namespace math

  /**
   * \defgroup NonIntrusiveTileInterface Non-intrusive tile interface
   * @{
   *
   * \page NonIntrusiveTileInterfaceDetails
   *
   * \tableofcontents
   *
   * \section TileInterfaceIntroduction Introduction
   *
   * To use a user defined tile types in TiledArray expressions, users must
   * define a set of interface function that define basic arithmetic and query
   * operations. It is not necessary to define all operations, only those that
   * are required for the algebraic tensor operations used in your application.
   * However, more than one function may be necessary for a given expression
   * operator. Each function has an intrusive and non-intrusive interface that
   * may be used to implement the required functionality. Below is a
   * description of each interface function, the intrusive and non-intrusive
   * function signatures of the function, and, in some cases, a reference
   * implementation. The reference implementation assumes that the tensor type
   * has a \c range() member for convenience, but this is not necessary. Tensor
   * implementations may have any arbitrary range interface function(s).
   *
   * \subsection TileInterfaceMinimumTileRequirements Minimum Tile Requirements
   *
   * The minimum requirements for user defined tile types are:
   *
   * \li An accessible copy constructor
   * \li An accessible destructor
   * \li Must be a shallow copy object
   *
   * TiledArray assumes tiles are shallow copy objects for efficiency when
   * coping objects and to avoid unnecessary replication of data. A shallow
   * copy object is an object that only copies a pointer (and updates a
   * reference counter) instead of explicitly copying all elements of the
   * tile. If your tile object is not a shallow copy object, you can use the
   * \c TiledArray::Tile class to wrap the object.
   *
   * \subsection TileInterfaceConvenstion Interface and Naming Convention
   *
   * The naming convention used for interface functions is:
   *
   * \li \c xxxx - Base \c xxxx operation that creates a new tile object from
   *     the input arguments.
   * \li \c xxxx_to - Base \c xxxx operation that modifies the first argument or
   *     calling object in-place (without constructing an new object).
   *
   * where \c xxxx represent the arithmetic/mutating operation performed by the
   * interface function, which includes:
   *
   * \li \c add
   * \li \c subt
   * \li \c mult
   * \li \c scal
   * \li \c gemm
   * \li \c neg
   * \li \c shift
   *
   * There are multiple overloaded version of these function, which combine
   * scaling, permuting, or scaling and permuting operations with the base
   * arithmetic/mutating operation.
   *
   * In the following sections, \c TensorType is used to represent an arbitrary
   * user-defined tile type that meets the minimum requirements specified above.
   * \c ScalarType is used to represent an built-in scalar data type (e.g.
   * \c int, \c float, etc.). The example code below is used for demonstration
   * purposes and may not be the an optimal solution.
   *
   * \section TileRequiredInterface Required Functions
   *
   * The minimum set of functions required are:
   *
   * \li \c empty
   * \li \c clone
   * \li \c permute
   * \li \c scale
   *
   * These functions are necessary for all tile operations.
   *
   * \subsection TileInterfaceEmpty Empty
   *
   * The empty function checks that the tile object has been initialized and is
   * usable in arithmetic operations. It returns \c true if the tile has not
   * been initialized, otherwise \c false. It is possible for empty to always
   * return \c false, if the tile type does not support default construction
   * (or uninitialized) objects.
   *
   * Non-intrusive interface:
   *
   * \code
   * bool empty(const TensorType& tensor);
   * \endcode
   *
   * Intrusive interface:
   *
   * \code
   * bool TensorType::empty();
   * \endcode
   *
   * \subsection TileInterfaceClone Clone
   *
   * The clone function creates a "deep" copy of a tensor, i.e. all data
   * elements of the tile are explicitly copied to a new object.
   *
   * Non-intrusive interface:
   *
   * \code
   * TensorType clone(const TensorType& tensor);
   * \endcode
   *
   * Intrusive interface:
   *
   * \code
   * TensorType TensorType::clone();
   * \endcode
   *
   * \subsection TileInterfacePermute Permute
   *
   * The permute function reorders the data of an input tile by swapping the
   * indices in the output tile. For example, the transpose of a matrix is the
   * equivalent of permutation P(1,0), where indices 0 and 1 are swapped. The
   * implementation of permute must support arbitrary permutations up to the
   * highest rank supported by the tile type.
   *
   * Non-intrusive interface:
   *
   * \code
   * TensorType permute(const TensorType& arg, const TiledArray::Permutation& perm);
   * \endcode
   *
   * Intrusive interface:
   *
   * \code
   * TensorType TensorType::permute(const TiledArray::Permutation& perm);
   * \endcode
   *
   * Example:
   *
   * The following code constructs a permuted copy of the argument. The example
   * code assumes \c TensorType has a \c range() member function that returns a
   * \c TiledArray::Range object. However, this is an implementation detail that
   * is not necessary.
   *
   * \code
   * TensorType
   * permute(const TensorType& arg, const TiledArray::Permutation& perm) {
   *   // Get tile boundaries
   *   const auto lobound = arg.range().lobound();
   *   const auto upbound = arg.range().upbound();
   *
   *   // Construct the result tile with a permuted range
   *   TensorType result(perm * arg.range());
   *
   *   // Iterate over tile elements
   *   for(auto it = arg.range().begin(); it < arg.range().end(); ++it) {
   *     // Get the coordinate index of the argument and the result element
   *     const auto index = it.index();
   *     const auto perm_index = perm * it.index();
   *
   *     result(perm_index) = arg(index);
   *   }
   *
   *   return result;
   * }
   * \endcode
   *
   * \subsection TileInterfaceScale Scale
   *
   * The scale interface consists of two function groups \c scale and
   * \c scale_to.
   *
   * Non-intrusive interface:
   *
   * \code
   * TensorType scale(const TensorType& arg, const ScalarType factor); // (1)
   * TensorType scale(const TensorType& arg, const ScalarType factor,  // (2)
   *     const TiledArray::Permutation& perm);
   * TensorType& scale_to(TensorType& arg, const ScalarType factor);   // (3)
   * \endcode
   *
   * Intrusive interface:
   *
   * \code
   * TensorType TensorType::scale(const ScalarType factor);       // (1)
   * TensorType TensorType::scale(const ScalarType factor,        // (2)
   *     const TiledArray::Permutation& perm);
   * TensorType& TensorType::scale_to(const ScalarType factor);   // (3)
   * \endcode
   *
   * Function (1) creates a copy of the argument tensor that is scaled by
   * \c factor, (2) creates a copy of the argument tensor that is scaled by
   * \c factor and permtued by \c perm, and (3) scales the argument tensor
   * in-place (without creating a copy).
   *
   * Example:
   *
   * \code
   * TensorType
   * scale(const TensorType& arg, const ScalarType factor) {
   *
   *   // Construct the result tile
   *   TensorType result(arg.range());
   *   std::transform(arg.begin(), arg.end(), result.begin(),
   *       [] (const TensorType& value) { return value * factor; });
   *
   *   return result;
   * }
   * \endcode
   * \section TileAdditionInterface Tile Addition Interface
   *
   * The tile addition interface include several functions, which are required
   * for to implement simple addition operations.
   *
   */


  // Clone operations ----------------------------------------------------------

  /// Create a copy of \c arg

  /// \tparam Arg The tile argument type
  /// \param arg The tile argument to be permuted
  /// \return A (deep) copy of \c arg
  template <typename Arg>
  inline Arg clone(const Arg& arg) {
    return arg.clone();
  }


  // Empty operations ----------------------------------------------------------

  /// Check that \c arg is empty (no data)

  /// \tparam Arg The tile argument type
  /// \param arg The tile argument to be checked
  /// \return \c true if \c arg is empty, otherwise \c false.
  template <typename Arg>
  inline bool empty(const Arg& arg) {
    return arg.empty();
  }

  // Shift operations ----------------------------------------------------------

  /// Shift the range of \c arg

  /// \tparam Arg The tile argument type
  /// \tparam Index An array type
  /// \param arg The tile argument to be shifted
  /// \param range_shift The offset to be applied to the argument range
  /// \return A copy of the tile with a new range
  template <typename Arg, typename Index>
  inline auto shift(const Arg& arg, const Index& range_shift) ->
      decltype(arg.shift(range_shift))
  { return arg.shift(range_shift); }

  /// Shift the range of \c arg in place

  /// \tparam Arg The tile argument type
  /// \tparam Index An array type
  /// \param arg The tile argument to be shifted
  /// \param range_shift The offset to be applied to the argument range
  /// \return A copy of the tile with a new range
  template <typename Arg, typename Index>
  inline auto shift_to(Arg& arg, const Index& range_shift) ->
      decltype(arg.shift_to(range_shift))
  { return arg.shift_to(range_shift); }

  // Permutation operations ----------------------------------------------------

  /// Create a permuted copy of \c arg

  /// \tparam Arg The tile argument type
  /// \param arg The tile argument to be permuted
  /// \param perm The permutation to be applied to the result
  /// \return A tile that is equal to <tt>perm ^ arg</tt>
  template <typename Arg>
  inline auto permute(const Arg& arg, const Permutation& perm) ->
      decltype(arg.permute(perm))
  { return arg.permute(perm); }


  // Addition operations -------------------------------------------------------

  /// Add tile arguments

  /// \tparam Left The left-hand tile type
  /// \tparam Right The right-hand tile type
  /// \param left The left-hand argument to be added
  /// \param right The right-hand argument to be added
  /// \return A tile that is equal to <tt>(left + right)</tt>
  template <typename Left, typename Right>
  inline auto add(const Left& left, const Right& right) ->
      decltype(left.add(right))
  { return left.add(right); }

  /// Add and scale tile arguments

  /// \tparam Left The left-hand tile type
  /// \tparam Right The right-hand tile type
  /// \tparam Scalar A scalar type
  /// \param left The left-hand argument to be added
  /// \param right The right-hand argument to be added
  /// \param factor The scaling factor
  /// \return A tile that is equal to <tt>(left + right) * factor</tt>
  template <typename Left, typename Right, typename Scalar,
      typename std::enable_if<detail::is_numeric<Scalar>::value>::type* = nullptr>
  inline auto add(const Left& left, const Right& right, const Scalar factor) ->
      decltype(left.add(right, factor))
  { return left.add(right, factor); }

  /// Add and permute tile arguments

  /// \tparam Left The left-hand tile type
  /// \tparam Right The right-hand tile type
  /// \param left The left-hand argument to be added
  /// \param right The right-hand argument to be added
  /// \param perm The permutation to be applied to the result
  /// \return A tile that is equal to <tt>perm ^ (left + right)</tt>
  template <typename Left, typename Right>
  inline auto add(const Left& left, const Right& right, const Permutation& perm) ->
      decltype(left.add(right, perm))
  { return left.add(right, perm); }

  /// Add, scale, and permute tile arguments

  /// \tparam Left The left-hand tile type
  /// \tparam Right The right-hand tile type
  /// \tparam Scalar A scalar type
  /// \param left The left-hand argument to be added
  /// \param right The right-hand argument to be added
  /// \param factor The scaling factor
  /// \param perm The permutation to be applied to the result
  /// \return A tile that is equal to <tt>perm ^ (left + right) * factor</tt>
  template <typename Left, typename Right, typename Scalar,
      typename std::enable_if<detail::is_numeric<Scalar>::value>::type* = nullptr>
  inline auto add(const Left& left, const Right& right, const Scalar factor,
      const Permutation& perm) ->
      decltype(left.add(right, factor, perm))
  { return left.add(right, factor, perm); }

  /// Add a constant scalar to tile argument

  /// \tparam Arg The tile argument type
  /// \tparam Scalar A scalar type
  /// \param arg The left-hand argument to be added
  /// \param value The constant scalar to be added
  /// \return A tile that is equal to <tt>arg + value</tt>
  template <typename Arg, typename Scalar,
      typename std::enable_if<detail::is_numeric<Scalar>::value>::type* = nullptr>
  inline auto
  add(const Arg& arg, const Scalar value) -> decltype(arg.add(value))
  { return arg.add(value); }

  /// Add a constant scalar and permute tile argument

  /// \tparam Arg The tile argument type
  /// \tparam Scalar A scalar type
  /// \param arg The left-hand argument to be added
  /// \param value The constant scalar value to be added
  /// \param perm The permutation to be applied to the result
  /// \return A tile that is equal to <tt>perm ^ (arg + value)</tt>
  template <typename Arg, typename Scalar,
      typename std::enable_if<detail::is_numeric<Scalar>::value>::type* = nullptr>
  inline auto
  add(const Arg& arg, const Scalar value, const Permutation& perm) ->
      decltype(arg.add(value,perm))
  { return arg.add(value,perm); }

  /// Add to the result tile

  /// \tparam Result The result tile type
  /// \tparam Arg The argument tile type
  /// \param result The result tile
  /// \param arg The argument to be added to the result
  /// \return A tile that is equal to <tt>result[i] += arg[i]</tt>
  template <typename Result, typename Arg>
  inline Result& add_to(Result& result, const Arg& arg)
  { return result.add_to(arg); }

  /// Add and scale to the result tile

  /// \tparam Result The result tile type
  /// \tparam Arg The argument tile type
  /// \tparam Scalar A scalar type
  /// \param result The result tile
  /// \param arg The argument to be added to \c result
  /// \param factor The scaling factor
  /// \return A tile that is equal to <tt>(result[i] += arg[i]) *= factor</tt>
  template <typename Result, typename Arg, typename Scalar,
      typename std::enable_if<detail::is_numeric<Scalar>::value>::type* = nullptr>
  inline Result& add_to(Result& result, const Arg& arg, const Scalar factor)
  { return result.add_to(arg, factor); }

  /// Add constant scalar to the result tile

  /// \tparam Result The result tile type
  /// \tparam Scalar A scalar type
  /// \param result The result tile
  /// \param value The constant scalar to be added to \c result
  /// \return A tile that is equal to <tt>(result[i] += arg[i]) *= factor</tt>
  template <typename Result, typename Scalar,
      typename std::enable_if<detail::is_numeric<Scalar>::value>::type* = nullptr>
  inline Result& add_to(Result& result, const Scalar value) {
    return result.add_to(value);
  }

  template <typename... T>
  using result_of_add_t = decltype(add(std::declval<T>()...));

  template <typename... T>
  using result_of_add_to_t = decltype(add_to(std::declval<T>()...));

  // Subtraction ---------------------------------------------------------------

  /// Subtract tile arguments

  /// \tparam Left The left-hand tile type
  /// \tparam Right The right-hand tile type
  /// \param left The left-hand argument to be subtracted
  /// \param right The right-hand argument to be subtracted
  /// \return A tile that is equal to <tt>(left - right)</tt>
  template <typename Left, typename Right>
  inline auto subt(const Left& left, const Right& right) ->
      decltype(left.subt(right))
  { return left.subt(right); }

  /// Subtract and scale tile arguments

  /// \tparam Left The left-hand tile type
  /// \tparam Right The right-hand tile type
  /// \tparam Scalar A scalar type
  /// \param left The left-hand argument to be subtracted
  /// \param right The right-hand argument to be subtracted
  /// \param factor The scaling factor
  /// \return A tile that is equal to <tt>(left - right) * factor</tt>
  template <typename Left, typename Right, typename Scalar,
      typename std::enable_if<detail::is_numeric<Scalar>::value>::type* = nullptr>
  inline auto subt(const Left& left, const Right& right, const Scalar factor) ->
      decltype(left.subt(right, factor))
  { return left.subt(right, factor); }

  /// Subtract and permute tile arguments

  /// \tparam Left The left-hand tile type
  /// \tparam Right The right-hand tile type
  /// \param left The left-hand argument to be subtracted
  /// \param right The right-hand argument to be subtracted
  /// \param perm The permutation to be applied to the result
  /// \return A tile that is equal to <tt>perm ^ (left - right)</tt>
  template <typename Left, typename Right>
  inline auto
  subt(const Left& left, const Right& right, const Permutation& perm) ->
      decltype(left.subt(right, perm))
  { return left.subt(right, perm); }

  /// Subtract, scale, and permute tile arguments

  /// \tparam Left The left-hand tile type
  /// \tparam Right The right-hand tile type
  /// \tparam Scalar A scalar type
  /// \param left The left-hand argument to be subtracted
  /// \param right The right-hand argument to be subtracted
  /// \param factor The scaling factor
  /// \param perm The permutation to be applied to the result
  /// \return A tile that is equal to <tt>perm ^ (left - right) * factor</tt>
  template <typename Left, typename Right, typename Scalar,
      typename std::enable_if<detail::is_numeric<Scalar>::value>::type* = nullptr>
  inline auto subt(const Left& left, const Right& right, const Scalar factor,
      const Permutation& perm) ->
      decltype(left.subt(right, factor, perm))
  { return left.subt(right, factor, perm); }

  /// Subtract a scalar constant from the tile argument

  /// \tparam Arg The tile argument type
  /// \tparam Scalar A scalar type
  /// \param arg The left-hand argument to be subtracted
  /// \param value The constant scalar to be subtracted
  /// \return A tile that is equal to <tt>arg - value</tt>
  template <typename Arg, typename Scalar,
      typename std::enable_if<detail::is_numeric<Scalar>::value>::type* = nullptr>
  inline auto subt(const Arg& arg, const Scalar value) ->
      decltype(arg.subt(value))
  { return arg.subt(value); }

  /// Subtract a constant scalar and permute tile argument

  /// \tparam Arg The tile argument type
  /// \tparam Scalar A scalar type
  /// \param arg The left-hand argument to be subtracted
  /// \param value The constant scalar value to be subtracted
  /// \param perm The permutation to be applied to the result
  /// \return A tile that is equal to <tt>perm ^ (arg - value)</tt>
  template <typename Arg, typename Scalar,
      typename std::enable_if<detail::is_numeric<Scalar>::value>::type* = nullptr>
  inline auto
  subt(const Arg& arg, const Scalar value, const Permutation& perm) ->
      decltype(arg.subt(value,perm))
  { return arg.subt(value,perm); }

  /// Subtract from the result tile

  /// \tparam Result The result tile type
  /// \tparam Arg The argument tile type
  /// \param result The result tile
  /// \param arg The argument to be subtracted from the result
  /// \return A tile that is equal to <tt>result[i] -= arg[i]</tt>
  template <typename Result, typename Arg>
  inline Result& subt_to(Result& result, const Arg& arg)
  { return result.subt_to(arg); }

  /// Subtract and scale from the result tile

  /// \tparam Result The result tile type
  /// \tparam Arg The argument tile type
  /// \tparam Scalar A scalar type
  /// \param result The result tile
  /// \param arg The argument to be subtracted from \c result
  /// \param factor The scaling factor
  /// \return A tile that is equal to <tt>(result -= arg) *= factor</tt>
  template <typename Result, typename Arg, typename Scalar,
      typename std::enable_if<detail::is_numeric<Scalar>::value>::type* = nullptr>
  inline Result& subt_to(Result& result, const Arg& arg, const Scalar factor)
  { return result.subt_to(arg, factor); }

  /// Subtract constant scalar from the result tile

  /// \tparam Result The result tile type
  /// \tparam Scalar A scalar type
  /// \param result The result tile
  /// \param value The constant scalar to be subtracted from \c result
  /// \return A tile that is equal to <tt>(result -= arg) *= factor</tt>
  template <typename Result, typename Scalar,
      typename std::enable_if<detail::is_numeric<Scalar>::value>::type* = nullptr>
  inline Result& subt_to(Result& result, const Scalar value)
  { return result.subt_to(value); }


  template <typename... T>
  using result_of_subt_t = decltype(subt(std::declval<T>()...));

  template <typename... T>
  using result_of_subt_to_t = decltype(subt_to(std::declval<T>()...));

  // Multiplication operations -------------------------------------------------


  /// Multiplication tile arguments

  /// \tparam Left The left-hand tile type
  /// \tparam Right The right-hand tile type
  /// \param left The left-hand argument to be multiplied
  /// \param right The right-hand argument to be multiplied
  /// \return A tile that is equal to <tt>(left * right)</tt>
  template <typename Left, typename Right>
  inline auto mult(const Left& left, const Right& right) ->
      decltype(left.mult(right))
  { return left.mult(right); }

  /// Multiplication and scale tile arguments

  /// \tparam Left The left-hand tile type
  /// \tparam Right The right-hand tile type
  /// \tparam Scalar A scalar type
  /// \param left The left-hand argument to be multiplied
  /// \param right The right-hand argument to be multiplied
  /// \param factor The scaling factor
  /// \return A tile that is equal to <tt>(left * right) * factor</tt>
  template <typename Left, typename Right, typename Scalar,
      typename std::enable_if<TiledArray::detail::is_numeric<Scalar>::value>::type* = nullptr>
  inline auto mult(const Left& left, const Right& right, const Scalar factor) ->
      decltype(left.mult(right, factor))
  { return left.mult(right, factor); }

  /// Multiplication and permute tile arguments

  /// \tparam Left The left-hand tile type
  /// \tparam Right The right-hand tile type
  /// \param left The left-hand argument to be multiplied
  /// \param right The right-hand argument to be multiplied
  /// \param perm The permutation to be applied to the result
  /// \return A tile that is equal to <tt>perm ^ (left * right)</tt>
  template <typename Left, typename Right>
  inline auto
  mult(const Left& left, const Right& right, const Permutation& perm) ->
      decltype(left.mult(right, perm))
  { return left.mult(right, perm); }

  /// Multiplication, scale, and permute tile arguments

  /// \tparam Left The left-hand tile type
  /// \tparam Right The right-hand tile type
  /// \tparam Scalar A scalar type
  /// \param left The left-hand argument to be multiplied
  /// \param right The right-hand argument to be multiplied
  /// \param factor The scaling factor
  /// \param perm The permutation to be applied to the result
  /// \return A tile that is equal to <tt>perm ^ (left * right) * factor</tt>
  template <typename Left, typename Right, typename Scalar,
      typename std::enable_if<TiledArray::detail::is_numeric<Scalar>::value>::type* = nullptr>
  inline auto mult(const Left& left, const Right& right, const Scalar factor,
      const Permutation& perm) ->
      decltype(left.mult(right, factor, perm))
  { return left.mult(right, factor, perm); }

  /// Multiply to the result tile

  /// \tparam Result The result tile type
  /// \tparam Arg The argument tile type
  /// \param result The result tile  to be multiplied
  /// \param arg The argument to be multiplied by the result
  /// \return A tile that is equal to <tt>result *= arg</tt>
  template <typename Result, typename Arg>
  inline Result& mult_to(Result& result, const Arg& arg)
  { return result.mult_to(arg); }

  /// Multiply and scale to the result tile

  /// \tparam Result The result tile type
  /// \tparam Arg The argument tile type
  /// \tparam Scalar A scalar type
  /// \param result The result tile to be multiplied
  /// \param arg The argument to be multiplied by \c result
  /// \param factor The scaling factor
  /// \return A tile that is equal to <tt>(result *= arg) *= factor</tt>
  template <typename Result, typename Arg, typename Scalar,
      typename std::enable_if<TiledArray::detail::is_numeric<Scalar>::value>::type* = nullptr>
  inline Result& mult_to(Result& result, const Arg& arg,
      const Scalar factor)
  { return result.mult_to(arg, factor); }


  template <typename... T>
  using result_of_mult_t = decltype(mult(std::declval<T>()...));

  template <typename... T>
  using result_of_mult_to_t = decltype(mult_to(std::declval<T>()...));

  // Scaling operations --------------------------------------------------------

  /// Scalar the tile argument

  /// \tparam Arg The tile argument type
  /// \tparam Scalar A scalar type
  /// \param arg The left-hand argument to be scaled
  /// \param factor The scaling factor
  /// \return A tile that is equal to <tt>arg * factor</tt>
  template <typename Arg, typename Scalar,
      typename std::enable_if<TiledArray::detail::is_numeric<Scalar>::value>::type* = nullptr>
  inline auto scale(const Arg& arg, const Scalar factor) ->
      decltype(arg.scale(factor))
  { return arg.scale(factor); }

  /// Scale and permute tile argument

  /// \tparam Arg The tile argument type
  /// \tparam Scalar A scalar type
  /// \param arg The left-hand argument to be scaled
  /// \param factor The scaling factor
  /// \param perm The permutation to be applied to the result
  /// \return A tile that is equal to <tt>perm ^ (arg * factor)</tt>
  template <typename Arg, typename Scalar,
      typename std::enable_if<TiledArray::detail::is_numeric<Scalar>::value>::type* = nullptr>
  inline auto scale(const Arg& arg, const Scalar factor, const Permutation& perm) ->
      decltype(arg.scale(factor, perm))
  { return arg.scale(factor, perm); }

  /// Scale to the result tile

  /// \tparam Result The result tile type
  /// \tparam Scalar A scalar type
  /// \param result The result tile to be scaled
  /// \param factor The scaling factor
  /// \return A tile that is equal to <tt>result *= factor</tt>
  template <typename Result, typename Scalar,
      typename std::enable_if<TiledArray::detail::is_numeric<Scalar>::value>::type* = nullptr>
  inline Result& scale_to(Result& result, const Scalar factor)
  { return result.scale_to(factor); }


  template <typename... T>
  using result_of_scale_t = decltype(scale(std::declval<T>()...));

  template <typename... T>
  using result_of_scale_to_t = decltype(scale_to(std::declval<T>()...));

  // Negation operations -------------------------------------------------------

  /// Negate the tile argument

  /// \tparam Arg The tile argument type
  /// \param arg The argument to be negated
  /// \return A tile that is equal to <tt>-arg</tt>
  template <typename Arg>
  inline auto neg(const Arg& arg) -> decltype(arg.neg())
  { return arg.neg(); }

  /// Negate and permute tile argument

  /// \tparam Arg The tile argument type
  /// \param arg The argument to be negated
  /// \param perm The permutation to be applied to the result
  /// \return A tile that is equal to <tt>perm ^ -arg</tt>
  template <typename Arg>
  inline auto neg(const Arg& arg, const Permutation& perm) ->
      decltype(arg.neg(perm))
  { return arg.neg(perm); }

  /// Multiplication constant scalar to a tile

  /// \tparam Result The result tile type
  /// \param result The result tile to be negated
  /// \return A tile that is equal to <tt>result = -result</tt>
  template <typename Result>
  inline Result& neg_to(Result& result)
  { return result.neg_to(); }


  template <typename... T>
  using result_of_neg_t = decltype(neg(std::declval<T>()...));

  template <typename... T>
  using result_of_neg_to_t = decltype(neg_to(std::declval<T>()...));


  // Complex conjugate operations ---------------------------------------------

  /// Create a complex conjugated copy of a tile

  /// \tparam Arg The tile argument type
  /// \param arg The tile to be conjugated
  /// \return A complex conjugated copy of `arg`
  template <typename Arg>
  inline auto conj(const Arg& arg) ->
      decltype(arg.conj())
  { return arg.conj(); }

  /// Create a complex conjugated and scaled copy of a tile

  /// \tparam Arg The tile argument type
  /// \tparam Scalar A scalar type
  /// \param arg The tile to be conjugated
  /// \param factor The scaling factor
  /// \return A complex conjugated and scaled copy of `arg`
  template <typename Arg, typename Scalar,
      typename std::enable_if<
          TiledArray::detail::is_numeric<Scalar>::value
      >::type* = nullptr>
  inline auto conj(const Arg& arg, const Scalar factor) ->
      decltype(arg.conj(factor))
  { return arg.conj(factor); }

  /// Create a complex conjugated and permuted copy of a tile

  /// \tparam Arg The tile argument type
  /// \param arg The tile to be conjugated
  /// \param perm The permutation to be applied to `arg`
  /// \return A complex conjugated and permuted copy of `arg`
  template <typename Arg>
  inline auto conj(const Arg& arg, const Permutation& perm) ->
      decltype(arg.conj(perm))
  { return arg.conj(perm); }

  /// Create a complex conjugated, scaled, and permuted copy of a tile

  /// \tparam Arg The tile argument type
  /// \tparam Scalar A scalar type
  /// \param arg The argument to be conjugated
  /// \param factor The scaling factor
  /// \param perm The permutation to be applied to `arg`
  /// \return A complex conjugated, scaled, and permuted copy of `arg`
  template <typename Arg, typename Scalar,
      typename std::enable_if<
          TiledArray::detail::is_numeric<Scalar>::value
      >::type* = nullptr>
  inline auto conj(const Arg& arg, const Scalar factor, const Permutation& perm) ->
      decltype(arg.conj(factor, perm))
  { return arg.conj(factor, perm); }

  /// In-place complex conjugate a tile

  /// \tparam Result The tile type
  /// \param result The tile to be conjugated
  /// \return A reference to `result`
  template <typename Result>
  inline Result& conj_to(Result& result) {
    return result.conj_to();
  }

  /// In-place complex conjugate and scale a tile

  /// \tparam Result The tile type
  /// \tparam Scalar A scalar type
  /// \param result The tile to be conjugated
  /// \param factor The scaling factor
  /// \return A reference to `result`
  template <typename Result, typename Scalar,
      typename std::enable_if<
          TiledArray::detail::is_numeric<Scalar>::value
      >::type* = nullptr>
  inline Result& conj_to(Result& result, const Scalar factor) {
    return result.conj_to(factor);
  }


  template <typename... T>
  using result_of_conj_t = decltype(conj(std::declval<T>()...));

  template <typename... T>
  using result_of_conj_to_t = decltype(conj_to(std::declval<T>()...));

  // Contraction operations ----------------------------------------------------


  /// Contract and scale tile arguments

  /// The contraction is done via a GEMM operation with fused indices as defined
  /// by \c gemm_config.
  /// \tparam Left The left-hand tile type
  /// \tparam Right The right-hand tile type
  /// \tparam Scalar A scalar type
  /// \param left The left-hand argument to be contracted
  /// \param right The right-hand argument to be contracted
  /// \param factor The scaling factor
  /// \param gemm_config A helper object used to simplify gemm operations
  /// \return A tile that is equal to <tt>(left * right) * factor</tt>
  template <typename Left, typename Right, typename Scalar,
      typename std::enable_if<TiledArray::detail::is_numeric<Scalar>::value>::type* = nullptr>
  inline auto gemm(const Left& left, const Right& right, const Scalar factor,
      const math::GemmHelper& gemm_config) ->
      decltype(left.gemm(right, factor, gemm_config))
  { return left.gemm(right, factor, gemm_config); }

  /// Contract and scale tile arguments to the result tile

  /// The contraction is done via a GEMM operation with fused indices as defined
  /// by \c gemm_config.
  /// \tparam Result The result tile type
  /// \tparam Left The left-hand tile type
  /// \tparam Right The right-hand tile type
  /// \tparam Scalar A scalar type
  /// \param result The contracted result
  /// \param left The left-hand argument to be contracted
  /// \param right The right-hand argument to be contracted
  /// \param factor The scaling factor
  /// \param gemm_config A helper object used to simplify gemm operations
  /// \return A tile that is equal to <tt>result = (left * right) * factor</tt>
  template <typename Result, typename Left, typename Right, typename Scalar,
      typename std::enable_if<TiledArray::detail::is_numeric<Scalar>::value>::type* = nullptr>
  inline Result& gemm(Result& result, const Left& left, const Right& right,
            const Scalar factor, const math::GemmHelper& gemm_config)
  {
    return result.gemm(left, right, factor, gemm_config);
  }


  template <typename... T>
  using result_of_gemm_t = decltype(gemm(std::declval<T>()...));

  // Reduction operations ------------------------------------------------------

  /// Sum the hyper-diagonal elements a tile

  /// \tparam Arg The tile argument type
  /// \param arg The argument to be summed
  /// \return The sum of the hyper-diagonal elements of \c arg
  template <typename Arg>
  inline auto trace(const Arg& arg) -> decltype(arg.trace())
  { return arg.trace(); }

  /// Sum the elements of a tile

  /// \tparam Arg The tile argument type
  /// \param arg The argument to be summed
  /// \return A scalar that is equal to <tt>sum_i arg[i]</tt>
  template <typename Arg>
  inline auto sum(const Arg& arg) -> decltype(arg.sum())
  { return arg.sum(); }

  /// Multiply the elements of a tile

  /// \tparam Arg The tile argument type
  /// \param arg The argument to be multiplied
  /// \return A scalar that is equal to <tt>prod_i arg[i]</tt>
  template <typename Arg>
  inline auto product(const Arg& arg) -> decltype(arg.product())
  { return arg.product(); }

  /// Squared vector 2-norm of the elements of a tile

  /// \tparam Arg The tile argument type
  /// \param arg The argument to be multiplied and summed
  /// \return The sum of the squared elements of \c arg
  /// \return A scalar that is equal to <tt>sum_i arg[i] * arg[i]</tt>
  template <typename Arg>
  inline auto squared_norm(const Arg& arg) -> decltype(arg.squared_norm())
  { return arg.squared_norm(); }

  /// Vector 2-norm of a tile

  /// \tparam Arg The tile argument type
  /// \param arg The argument to be multiplied and summed
  /// \return A scalar that is equal to <tt>sqrt(sum_i arg[i] * arg[i])</tt>
  template <typename Arg>
  inline auto norm(const Arg& arg) -> decltype(arg.norm())
  { return arg.norm(); }

  /// Maximum element of a tile

  /// \tparam Arg The tile argument type
  /// \param arg The argument to find the maximum
  /// \return A scalar that is equal to <tt>max(arg)</tt>
  template <typename Arg>
  inline auto max(const Arg& arg) -> decltype(arg.max())
  { return arg.max(); }

  /// Minimum element of a tile

  /// \tparam Arg The tile argument type
  /// \param arg The argument to find the minimum
  /// \return A scalar that is equal to <tt>min(arg)</tt>
  template <typename Arg>
  inline auto min(const Arg& arg) -> decltype(arg.min())
  { return arg.min(); }

  /// Absolute maximum element of a tile

  /// \tparam Arg The tile argument type
  /// \param arg The argument to find the maximum
  /// \return A scalar that is equal to <tt>abs(max(arg))</tt>
  template <typename Arg>
  inline auto abs_max(const Arg& arg) -> decltype(arg.abs_max())
  { return arg.abs_max(); }

  /// Absolute mainimum element of a tile

  /// \tparam Arg The tile argument type
  /// \param arg The argument to find the minimum
  /// \return A scalar that is equal to <tt>abs(min(arg))</tt>
  template <typename Arg>
  inline auto abs_min(const Arg& arg) -> decltype(arg.abs_min())
  { return arg.abs_min(); }

  /// Vector dot product of a tile

  /// \tparam Left The left-hand argument type
  /// \tparam Right The right-hand argument type
  /// \param left The left-hand argument tile to be contracted
  /// \param right The right-hand argument tile to be contracted
  /// \return A scalar that is equal to <tt>sum_i left[i] * right[i]</tt>
  template <typename Left, typename Right>
  inline auto dot(const Left& left, const Right& right) -> decltype(left.dot(right))
  { return left.dot(right); }

<<<<<<< HEAD

  template <typename T>
  using result_of_trace_t = decltype(mult(std::declval<T>()));

  template <typename T>
  using result_of_sum_t = decltype(sum(std::declval<T>()));

  template <typename T>
  using result_of_product_t = decltype(product(std::declval<T>()));

  template <typename T>
  using result_of_squared_norm_t = decltype(squared_norm(std::declval<T>()));

  template <typename T>
  using result_of_norm_t = decltype(norm(std::declval<T>()));

  template <typename T>
  using result_of_max_t = decltype(max(std::declval<T>()));

  template <typename T>
  using result_of_min_t = decltype(min(std::declval<T>()));

  template <typename T>
  using result_of_abs_max_t = decltype(abs_max(std::declval<T>()));

  template <typename T>
  using result_of_abs_min_t = decltype(abs_min(std::declval<T>()));

  template <typename L, typename R>
  using result_of_dot_t = decltype(dot(std::declval<L>(), std::declval<R>()));

=======
>>>>>>> 2f8002ee
  /** @}*/

} // namespace TiledArray

#endif /* TILEDARRAY_NONINTRUSIVE_API_TENSOR_H__INCLUDED */<|MERGE_RESOLUTION|>--- conflicted
+++ resolved
@@ -994,8 +994,6 @@
   inline auto dot(const Left& left, const Right& right) -> decltype(left.dot(right))
   { return left.dot(right); }
 
-<<<<<<< HEAD
-
   template <typename T>
   using result_of_trace_t = decltype(mult(std::declval<T>()));
 
@@ -1026,8 +1024,6 @@
   template <typename L, typename R>
   using result_of_dot_t = decltype(dot(std::declval<L>(), std::declval<R>()));
 
-=======
->>>>>>> 2f8002ee
   /** @}*/
 
 } // namespace TiledArray
