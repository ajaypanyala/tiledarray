--- conflicted
+++ resolved
@@ -5,53 +5,6 @@
 #include <TiledArray/array.h>
 
 namespace TiledArray {
-
-<<<<<<< HEAD
-/// Function to convert a block sparse array into a dense array.
-
-template <typename T, unsigned int DIM, typename Tile, typename Policy,
-          typename std::enable_if<std::is_same<SparsePolicy, Policy>::value,
-                                  Policy>::type* = nullptr>
-Array<T, DIM, Tile, DensePolicy> to_dense(
-    Array<T, DIM, Tile, Policy> const& sparse_array) {
-
-    using ArrayType = Array<T, DIM, Tile, DensePolicy>;
-
-    auto& world = sparse_array.get_world();
-    ArrayType dense_array(world, sparse_array.trange());
-
-    using pmap_interface = typename ArrayType::pmap_interface;
-    using pmap_iter = typename pmap_interface::const_iterator;
-
-    std::shared_ptr<pmap_interface> const& pmap = dense_array.get_pmap();
-
-    auto conv = [&](pmap_iter it) {
-        const std::size_t ord = *it;
-        if (!sparse_array.is_zero(ord)) {
-            Tile tile(sparse_array.find(ord).get().clone());
-            dense_array.set(ord, tile);
-        } else {
-            dense_array.set(ord, T(0.0));
-        }
-        return madness::Future<bool>(true);
-    };
-
-    world.taskq.for_each(madness::Range<pmap_iter>(pmap->begin(), pmap->end()),
-                         conv);
-
-    return dense_array;
-}
-
-// If array is already dense just use the copy constructor.
-template <typename T, unsigned int DIM, typename Tile, typename Policy,
-          typename std::enable_if<std::is_same<DensePolicy, Policy>::value,
-                                  Policy>::type* = nullptr>
-Array<T, DIM, Tile, DensePolicy> to_dense(
-    Array<T, DIM, Tile, Policy> const& other) {
-    return other;
-}
-=======
-  /// Function to convert a block sparse array into a dense array.
 
   template <typename T, unsigned int DIM, typename Tile>
   Array<T, DIM, Tile, DensePolicy>
@@ -89,7 +42,6 @@
   to_dense(Array<T, DIM, Tile, DensePolicy> const& other) {
       return other;
   }
->>>>>>> 3c638052
 
 }  // namespace TiledArray
 
