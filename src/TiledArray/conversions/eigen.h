/*
 *  This file is a part of TiledArray.
 *  Copyright (C) 2013  Virginia Tech
 *
 *  This program is free software: you can redistribute it and/or modify
 *  it under the terms of the GNU General Public License as published by
 *  the Free Software Foundation, either version 3 of the License, or
 *  (at your option) any later version.
 *
 *  This program is distributed in the hope that it will be useful,
 *  but WITHOUT ANY WARRANTY; without even the implied warranty of
 *  MERCHANTABILITY or FITNESS FOR A PARTICULAR PURPOSE.  See the
 *  GNU General Public License for more details.
 *
 *  You should have received a copy of the GNU General Public License
 *  along with this program.  If not, see <http://www.gnu.org/licenses/>.
 *
 *  Justus Calvin
 *  Department of Chemistry, Virginia Tech
 *
 *  eigen.h
 *  May 02, 2015
 *
 */

#ifndef TILEDARRAY_CONVERSIONS_EIGEN_H__INCLUDED
#define TILEDARRAY_CONVERSIONS_EIGEN_H__INCLUDED

#include <cstdint>
#include <tiledarray_fwd.h>
#include <TiledArray/tensor.h>
#include <TiledArray/error.h>
#include <TiledArray/math/eigen.h>
#include <TiledArray/external/madness.h>
#include <TiledArray/pmap/replicated_pmap.h>
#include "TiledArray/dist_array.h"

namespace TiledArray {

  // Convenience typedefs
  typedef Eigen::Matrix<double, Eigen::Dynamic, Eigen::Dynamic, Eigen::RowMajor> EigenMatrixXd;
  typedef Eigen::Matrix<float, Eigen::Dynamic, Eigen::Dynamic, Eigen::RowMajor> EigenMatrixXf;
  typedef Eigen::Matrix<std::complex<double>, Eigen::Dynamic, Eigen::Dynamic, Eigen::RowMajor> EigenMatrixXcd;
  typedef Eigen::Matrix<std::complex<float>, Eigen::Dynamic, Eigen::Dynamic, Eigen::RowMajor> EigenMatrixXcf;
  typedef Eigen::Matrix<int, Eigen::Dynamic, Eigen::Dynamic, Eigen::RowMajor> EigenMatrixXi;
  typedef Eigen::Matrix<long, Eigen::Dynamic, Eigen::Dynamic, Eigen::RowMajor> EigenMatrixXl;
  typedef Eigen::Matrix<double, Eigen::Dynamic, 1> EigenVectorXd;
  typedef Eigen::Matrix<float, Eigen::Dynamic, 1> EigenVectorXf;
  typedef Eigen::Matrix<std::complex<double>, 1, Eigen::Dynamic> EigenVectorXcd;
  typedef Eigen::Matrix<std::complex<float>, 1, Eigen::Dynamic> EigenVectorXcf;
  typedef Eigen::Matrix<int, Eigen::Dynamic, 1> EigenVectorXi;
  typedef Eigen::Matrix<long, Eigen::Dynamic, 1> EigenVectorXl;


  /// Construct a const Eigen::Map object for a given Tensor object

  /// \tparam T A tensor type, e.g. TiledArray::Tensor
  /// \param tensor The tensor object
  /// \param m The number of rows in the result matrix
  /// \param n The number of columns in the result matrix
  /// \return An m x n Eigen matrix map for \c tensor
  /// \throw TiledArray::Exception When m * n is not equal to \c tensor size
<<<<<<< HEAD
  template <typename Tensor>
  inline Eigen::Map<const Eigen::Matrix<typename detail::value_type<Tensor>::type, Eigen::Dynamic, Eigen::Dynamic, Eigen::RowMajor>, Eigen::AutoAlign>
  eigen_map(const Tensor& tensor, const std::size_t m, const std::size_t n) {
    TA_ASSERT((m * n) == tensor.size());

    return Eigen::Map<const Eigen::Matrix<typename detail::value_type<Tensor>::type, Eigen::Dynamic, Eigen::Dynamic,
=======
  template <typename T, std::enable_if_t<detail::is_contiguous_tensor_v<T>>* = nullptr>
  inline Eigen::Map<const Eigen::Matrix<typename T::value_type, Eigen::Dynamic, Eigen::Dynamic, Eigen::RowMajor>, Eigen::AutoAlign>
  eigen_map(const T& tensor, const std::size_t m, const std::size_t n) {
    TA_ASSERT((m * n) == tensor.size());

    return Eigen::Map<const Eigen::Matrix<typename T::value_type, Eigen::Dynamic, Eigen::Dynamic,
>>>>>>> a2349a34
        Eigen::RowMajor>, Eigen::AutoAlign>(tensor.data(), m, n);
  }

  /// Construct an Eigen::Map object for a given Tensor object

<<<<<<< HEAD
  /// \tparam Tensor The tensor type
  /// \tparam A The tensor allocator type
=======
  /// \tparam T A tensor type, e.g. TiledArray::Tensor
>>>>>>> a2349a34
  /// \param tensor The tensor object
  /// \param m The number of rows in the result matrix
  /// \param n The number of columns in the result matrix
  /// \return An m x n Eigen matrix map for \c tensor
  /// \throw TiledArray::Exception When m * n is not equal to \c tensor size
<<<<<<< HEAD
  template <typename Tensor>
  inline Eigen::Map<Eigen::Matrix<typename detail::value_type<Tensor>::type, Eigen::Dynamic, Eigen::Dynamic, Eigen::RowMajor>, Eigen::AutoAlign>
  eigen_map(Tensor& tensor, const std::size_t m, const std::size_t n) {
    TA_ASSERT((m * n) == tensor.size());

    return Eigen::Map<Eigen::Matrix<typename detail::value_type<Tensor>::type, Eigen::Dynamic, Eigen::Dynamic,
=======
  template <typename T, std::enable_if_t<detail::is_contiguous_tensor_v<T>>* = nullptr>
  inline Eigen::Map<Eigen::Matrix<typename T::value_type, Eigen::Dynamic, Eigen::Dynamic, Eigen::RowMajor>, Eigen::AutoAlign>
  eigen_map(T& tensor, const std::size_t m, const std::size_t n) {
    TA_ASSERT((m * n) == tensor.size());

    return Eigen::Map<Eigen::Matrix<typename T::value_type, Eigen::Dynamic, Eigen::Dynamic,
>>>>>>> a2349a34
        Eigen::RowMajor>, Eigen::AutoAlign>(tensor.data(), m, n);
  }

  /// Construct a const Eigen::Map object for a given Tensor object

<<<<<<< HEAD
  /// \tparam Tensor The tensor element type
=======
  /// \tparam T A tensor type, e.g. TiledArray::Tensor
>>>>>>> a2349a34
  /// \param tensor The tensor object
  /// \param n The number of elements in the result matrix
  /// \return An n element Eigen vector map for \c tensor
  /// \throw TiledArray::Exception When n is not equal to \c tensor size
<<<<<<< HEAD
  template <typename Tensor>
  inline Eigen::Map<const Eigen::Matrix<typename detail::value_type<Tensor>::type, Eigen::Dynamic, 1>, Eigen::AutoAlign>
  eigen_map(const Tensor& tensor, const std::size_t n) {
    TA_ASSERT(n == tensor.size());

    return Eigen::Map<const Eigen::Matrix<typename detail::value_type<Tensor>::type, Eigen::Dynamic, 1>,
=======
  template <typename T, std::enable_if_t<detail::is_contiguous_tensor_v<T>>* = nullptr>
  inline Eigen::Map<const Eigen::Matrix<typename T::value_type, Eigen::Dynamic, 1>, Eigen::AutoAlign>
  eigen_map(const T& tensor, const std::size_t n) {
    TA_ASSERT(n == tensor.size());

    return Eigen::Map<const Eigen::Matrix<typename T::value_type, Eigen::Dynamic, 1>,
>>>>>>> a2349a34
        Eigen::AutoAlign>(tensor.data(), n);
  }

  /// Construct an Eigen::Map object for a given Tensor object

<<<<<<< HEAD
  /// \tparam Tensor The tensor type
=======
  /// \tparam T A tensor type, e.g. TiledArray::Tensor
>>>>>>> a2349a34
  /// \param tensor The tensor object
  /// \param n The number of elements in the result matrix
  /// \return An n element Eigen vector map for \c tensor
  /// \throw TiledArray::Exception When m * n is not equal to \c tensor size
<<<<<<< HEAD
  template <typename Tensor>
  inline Eigen::Map<Eigen::Matrix<typename detail::value_type<Tensor>::type, Eigen::Dynamic, 1>, Eigen::AutoAlign>
  eigen_map(Tensor& tensor, const std::size_t n) {
    TA_ASSERT(n == tensor.size());

    return Eigen::Map<Eigen::Matrix<typename detail::value_type<Tensor>::type, Eigen::Dynamic, 1>,
=======
  template <typename T, std::enable_if_t<detail::is_contiguous_tensor_v<T>>* = nullptr>
  inline Eigen::Map<Eigen::Matrix<typename T::value_type, Eigen::Dynamic, 1>, Eigen::AutoAlign>
  eigen_map(T& tensor, const std::size_t n) {
    TA_ASSERT(n == tensor.size());

    return Eigen::Map<Eigen::Matrix<typename T::value_type, Eigen::Dynamic, 1>,
>>>>>>> a2349a34
        Eigen::AutoAlign>(tensor.data(), n);
  }

  /// Construct a const Eigen::Map object for a given Tensor object

  /// The dimensions of the result tensor
<<<<<<< HEAD
  /// \tparam Tensor The tensor type
  /// \param tensor The tensor object
  /// \return An Eigen matrix map for \c tensor
  /// \throw TiledArray::Exception When \c tensor dimensions are not equal to 2 or 1.
  template <typename Tensor>
  inline Eigen::Map<const Eigen::Matrix<typename detail::value_type<Tensor>::type, Eigen::Dynamic, Eigen::Dynamic, Eigen::RowMajor>, Eigen::AutoAlign>
  eigen_map(const Tensor& tensor) {
=======
  /// \tparam T A tensor type, e.g. TiledArray::Tensor
  /// \param tensor The tensor object
  /// \return An Eigen matrix map for \c tensor
  /// \throw TiledArray::Exception When \c tensor dimensions are not equal to 2 or 1.
  template <typename T, std::enable_if_t<detail::is_contiguous_tensor_v<T>>* = nullptr>
  inline Eigen::Map<const Eigen::Matrix<typename T::value_type, Eigen::Dynamic, Eigen::Dynamic, Eigen::RowMajor>, Eigen::AutoAlign>
  eigen_map(const T& tensor) {
>>>>>>> a2349a34
    TA_ASSERT((tensor.range().rank() == 2u) || (tensor.range().rank() == 1u));
    const auto* MADNESS_RESTRICT const tensor_extent = tensor.range().extent_data();
    return eigen_map(tensor, tensor_extent[0],
            (tensor.range().rank() == 2u ? tensor_extent[1] : 1ul));
  }

  /// Construct an Eigen::Map object for a given Tensor object

<<<<<<< HEAD
  /// \tparam Tensor The tensor type
  /// \param tensor The tensor object
  /// \return An Eigen matrix map for \c tensor
  /// \throw When \c tensor dimensions are not equal to 2 or 1.
  template <typename Tensor>
  inline Eigen::Map<Eigen::Matrix<typename detail::value_type<Tensor>::type, Eigen::Dynamic, Eigen::Dynamic, Eigen::RowMajor>, Eigen::AutoAlign>
  eigen_map(Tensor& tensor) {
=======
  /// \tparam T A tensor type, e.g. TiledArray::Tensor
  /// \param tensor The tensor object
  /// \return An Eigen matrix map for \c tensor
  /// \throw When \c tensor dimensions are not equal to 2 or 1.
  template <typename T, std::enable_if_t<detail::is_contiguous_tensor_v<T>>* = nullptr>
  inline Eigen::Map<Eigen::Matrix<typename T::value_type, Eigen::Dynamic, Eigen::Dynamic, Eigen::RowMajor>, Eigen::AutoAlign>
  eigen_map(T& tensor) {
>>>>>>> a2349a34
    TA_ASSERT((tensor.range().rank() == 2u) || (tensor.range().rank() == 1u));
    const auto* MADNESS_RESTRICT const tensor_extent = tensor.range().extent_data();
    return eigen_map(tensor, tensor_extent[0],
            (tensor.range().rank() == 2u ? tensor_extent[1] : 1ul));
  }

  /// Copy a block of an Eigen matrix into a tensor

  /// A block of \c matrix will be copied into \c tensor. The block
  /// dimensions will be determined by the dimensions of the tensor's range.
<<<<<<< HEAD
  /// \tparam Tensor The tensor type
=======
  /// \tparam T A tensor type, e.g. TiledArray::Tensor
>>>>>>> a2349a34
  /// \tparam Derived The derived type of an Eigen matrix
  /// \param[in] matrix The object that will be assigned the content of \c tensor
  /// \param[out] tensor The object that will be assigned the content of \c matrix
  /// \throw TiledArray::Exception When the dimensions of \c tensor are not equal
  /// to 1 or 2.
  /// \throw TiledArray::Exception When the range of \c tensor is outside the
  /// range of \c matrix .
<<<<<<< HEAD
  template <typename Tensor, typename Derived>
  inline void eigen_submatrix_to_tensor(const Eigen::MatrixBase<Derived>& matrix, Tensor& tensor) {
    typedef typename Tensor::size_type size_type;
=======
  template <typename T, typename Derived, std::enable_if_t<detail::is_contiguous_tensor_v<T>>* = nullptr>
  inline void eigen_submatrix_to_tensor(const Eigen::MatrixBase<Derived>& matrix, T& tensor) {
    typedef typename T::size_type size_type;
>>>>>>> a2349a34
    TA_ASSERT((tensor.range().rank() == 2u) || (tensor.range().rank() == 1u));

    // Get pointers to the tensor range data
    const auto* MADNESS_RESTRICT const tensor_lower = tensor.range().lobound_data();
    const auto* MADNESS_RESTRICT const tensor_upper = tensor.range().upbound_data();
    const auto* MADNESS_RESTRICT const tensor_extent = tensor.range().extent_data();

    if(tensor.range().rank() == 2u) {
      // Get tensor range data
      const std::size_t tensor_lower_0 = tensor_lower[0];
      const std::size_t tensor_lower_1 = tensor_lower[1];
      const std::size_t tensor_upper_0 = tensor_upper[0];
      const std::size_t tensor_upper_1 = tensor_upper[1];
      const std::size_t tensor_extent_0 = tensor_extent[0];
      const std::size_t tensor_extent_1 = tensor_extent[1];

      TA_ASSERT(tensor_upper_0 <= size_type(matrix.rows()));
      TA_ASSERT(tensor_upper_1 <= size_type(matrix.cols()));

      // Copy matrix
      eigen_map(tensor, tensor_extent_0, tensor_extent_1) =
          matrix.block(tensor_lower_0, tensor_lower_1,
          tensor_extent_0, tensor_extent_1);
    } else {
      // Get tensor range data
      const std::size_t tensor_lower_0 = tensor_lower[0];
      const std::size_t tensor_upper_0 = tensor_upper[0];
      const std::size_t tensor_extent_0 = tensor_extent[0];

      // Check that matrix is a vector.
      TA_ASSERT((matrix.rows() == 1) || (matrix.cols() == 1));

      if(matrix.rows() == 1) {
        TA_ASSERT(tensor_upper_0 <= size_type(matrix.cols()));

        // Copy the row vector to tensor
        eigen_map(tensor, 1, tensor_extent_0) =
            matrix.block(0, tensor_lower_0, 1, tensor_extent_0);
      } else {
        TA_ASSERT(tensor_upper_0 <= size_type(matrix.rows()));

        // Copy the column vector to tensor
        eigen_map(tensor, tensor_extent_0, 1) =
            matrix.block(tensor_lower_0, 0, tensor_extent_0, 1);
      }
    }
  }

  /// Copy the content of a tensor into an Eigen matrix block

  /// The content of tensor will be copied into a block of matrix. The block
  /// dimensions will be determined by the dimensions of the tensor's range.
<<<<<<< HEAD
  /// \tparam Tensor The tensor type
=======
  /// \tparam T A tensor type, e.g. TiledArray::Tensor
>>>>>>> a2349a34
  /// \tparam Derived The derived type of an Eigen matrix
  /// \param[in] tensor The object that will be copied to \c matrix
  /// \param[out] matrix The object that will be assigned the content of \c tensor
  /// \throw TiledArray::Exception When the dimensions of \c tensor are not equal
  /// to 1 or 2.
  /// \throw TiledArray::Exception When the range of \c tensor is outside the
  /// range of \c matrix .
<<<<<<< HEAD
  template <typename Tensor, typename Derived>
  inline void tensor_to_eigen_submatrix(const Tensor& tensor, Eigen::MatrixBase<Derived>& matrix) {
    typedef typename Tensor::size_type size_type;
=======
  template <typename T, typename Derived, std::enable_if_t<detail::is_contiguous_tensor_v<T>>* = nullptr>
  inline void tensor_to_eigen_submatrix(const T& tensor, Eigen::MatrixBase<Derived>& matrix) {
    typedef typename T::size_type size_type;
>>>>>>> a2349a34
    TA_ASSERT((tensor.range().rank() == 2u) || (tensor.range().rank() == 1u));

    // Get pointers to the tensor range data
    const auto* MADNESS_RESTRICT const tensor_lower = tensor.range().lobound_data();
    const auto* MADNESS_RESTRICT const tensor_upper = tensor.range().upbound_data();
    const auto* MADNESS_RESTRICT const tensor_extent = tensor.range().extent_data();

    if(tensor.range().rank() == 2) {
      // Get tensor range data
      const std::size_t tensor_lower_0 = tensor_lower[0];
      const std::size_t tensor_lower_1 = tensor_lower[1];
      const std::size_t tensor_upper_0 = tensor_upper[0];
      const std::size_t tensor_upper_1 = tensor_upper[1];
      const std::size_t tensor_extent_0 = tensor_extent[0];
      const std::size_t tensor_extent_1 = tensor_extent[1];

      TA_ASSERT(tensor_upper_0 <= size_type(matrix.rows()));
      TA_ASSERT(tensor_upper_1 <= size_type(matrix.cols()));

      // Copy tensor into matrix
      matrix.block(tensor_lower_0, tensor_lower_1,
          tensor_extent_0, tensor_extent_1) =
              eigen_map(tensor, tensor_extent_0, tensor_extent_1);
    } else {
      // Get tensor range data
      const std::size_t tensor_lower_0 = tensor_lower[0];
      const std::size_t tensor_upper_0 = tensor_upper[0];
      const std::size_t tensor_extent_0 = tensor_extent[0];

      TA_ASSERT((matrix.rows() == 1) || (matrix.cols() == 1));

      if(matrix.rows() == 1) {
        TA_ASSERT(tensor_upper_0 <= size_type(matrix.cols()));

        // Copy tensor into row vector
        matrix.block(0, tensor_lower_0, 1, tensor_extent_0) =
            eigen_map(tensor, 1, tensor_extent_0);
      } else {
        TA_ASSERT(tensor_upper_0 <= size_type(matrix.rows()));

        // Copy tensor into column vector
        matrix.block(tensor_lower_0, 0, tensor_extent_0, 1) =
            eigen_map(tensor, tensor_extent_0, 1);
      }
    }
  }

  namespace detail {

    /// Task function for converting Eigen submatrix to a tensor

    /// \tparam A Array type
    /// \tparam Derived The matrix type
    /// \param matrix The matrix that will be copied
    /// \param array The array that will hold the result
    /// \param i The index of the tile to be copied
    /// \param counter The task counter
    template <typename A, typename Derived>
    void counted_eigen_submatrix_to_tensor(const Eigen::MatrixBase<Derived>* matrix,
        A* array, const typename A::size_type i, madness::AtomicInt* counter)
    {
      typename A::value_type tensor(array->trange().make_tile_range(i));
      eigen_submatrix_to_tensor(*matrix, tensor);
      array->set(i, tensor);
      (*counter)++;
    }

    /// Task function for assigning a tensor to an Eigen submatrix

    /// \tparam Derived The matrix type
    /// \tparam T Tensor type
    /// \param matrix The matrix to be assigned
    /// \param tensor The tensor to be copied
    /// \param counter The task counter
    template <typename Derived, typename T>
    void counted_tensor_to_eigen_submatrix(const T& tensor,
        Eigen::MatrixBase<Derived>* matrix, madness::AtomicInt* counter)
    {
      tensor_to_eigen_submatrix(tensor, *matrix);
      (*counter)++;
    }

  } // namespace detail

  /// Convert an Eigen matrix into an Array object

  /// This function will copy the content of \c matrix into an \c Array object
  /// that is tiled according to the \c trange object. The copy operation is
  /// done in parallel, and this function will block until all elements of
  /// \c matrix have been copied into the result array tiles. The size of
  /// \c world.size() must be equal to 1 or \c replicate must be equal to
  /// \c true . If \c replicate is \c true, it is your responsibility to ensure
  /// that the data in matrix is identical on all nodes.
  /// Usage:
  /// \code
  /// Eigen::MatrixXd m(100, 100);
  /// // Fill m with data ...
  ///
  /// // Create a range for the new array object
  /// std::vector<std::size_t> blocks;
  /// for(std::size_t i = 0ul; i <= 100ul; i += 10ul)
  ///   blocks.push_back(i);
  /// std::array<TiledArray::TiledRange1, 2> blocks2 =
  ///     {{ TiledArray::TiledRange1(blocks.begin(), blocks.end()),
  ///        TiledArray::TiledRange1(blocks.begin(), blocks.end()) }};
  /// TiledArray::TiledRange trange(blocks2.begin(), blocks2.end());
  ///
  /// // Create an Array from an Eigen matrix.
  /// TiledArray::Array<double, 2> array =
  ///     eigen_to_array<TiledArray::Array<double, 2> >(world, trange, m);
  /// \endcode
  /// \tparam A The array type
  /// \tparam Derived The Eigen matrix derived type
  /// \param world The world where the array will live
  /// \param trange The tiled range of the new array
  /// \param matrix The Eigen matrix to be copied
  /// \param replicated \c true indicates that the result array should be a
  /// replicated array [default = false].
  /// \return An \c Array object that is a copy of \c matrix
  /// \throw TiledArray::Exception When world size is greater than 1
  /// \note If using 2 or more World ranks, set \c replicated=true and make sure \c matrix
  /// is the same on each rank!
  template <typename A, typename Derived>
  A eigen_to_array(World& world, const typename A::trange_type& trange,
      const Eigen::MatrixBase<Derived>& matrix, bool replicated = false)
  {
    typedef typename A::size_type size_type;
    // Check that trange matches the dimensions of other
    if((matrix.cols() > 1) && (matrix.rows() > 1)) {
      TA_USER_ASSERT(trange.tiles_range().rank() == 2,
          "TiledArray::eigen_to_array(): The number of dimensions in trange is not equal to that of the Eigen matrix.");
      TA_USER_ASSERT(trange.elements_range().extent(0) == size_type(matrix.rows()),
          "TiledArray::eigen_to_array(): The number of rows in trange is not equal to the number of rows in the Eigen matrix.");
      TA_USER_ASSERT(trange.elements_range().extent(1) == size_type(matrix.cols()),
          "TiledArray::eigen_to_array(): The number of columns in trange is not equal to the number of columns in the Eigen matrix.");
    } else {
      TA_USER_ASSERT(trange.tiles_range().rank() == 1,
          "TiledArray::eigen_to_array(): The number of dimensions in trange must match that of the Eigen matrix.");
      TA_USER_ASSERT(trange.elements_range().extent(0) == size_type(matrix.size()),
          "TiledArray::eigen_to_array(): The size of trange must be equal to the matrix size.");
    }

    // Check that this is not a distributed computing environment
    if(! replicated)
      TA_USER_ASSERT(world.size() == 1,
          "An array cannot be assigned with an Eigen::Matrix when the number of World ranks is greater than 1.");

    // Create a new tensor
    A array = (replicated && (world.size() > 1)
                   ? A(world, trange,
                       std::static_pointer_cast<typename A::pmap_interface>(
                           std::make_shared<detail::ReplicatedPmap>(
                               world, trange.tiles_range().volume())))
                   : A(world, trange));

    // Spawn tasks to copy Eigen to an Array
    madness::AtomicInt counter;
    counter = 0;
    std::int64_t n = 0;
    for(std::size_t i = 0; i < array.size(); ++i) {
      world.taskq.add(& detail::counted_eigen_submatrix_to_tensor<A, Derived>,
          &matrix, &array, i, &counter);
      ++n;
    }

    // Wait until the write tasks are complete
    array.world().await([&counter,n] () { return counter == n; });

    return array;
  }

  /// Convert an Array object into an Eigen matrix object

  /// This function will copy the content of an \c Array object into matrix. The
  /// copy operation is done in parallel, and this function will block until
  /// all elements of \c array have been copied into the result matrix. The size
  /// of world must be exactly equal to 1, or \c array must be a replicated
  /// object.
  /// Usage:
  /// \code
  /// TiledArray::Array<double, 2> array(world, trange);
  /// // Set tiles of array ...
  ///
  /// Eigen::MatrixXd m = array_to_eigen(array);
  /// \endcode
  /// \tparam Tile The array tile type
  /// \tparam EigenStorageOrder The storage order of the resulting Eigen::Matrix
  ///      object; the default is Eigen::ColMajor, i.e. the column-major storage
  /// \param array The array to be converted. It must be replicated if using 2 or more World ranks.
  /// \return an Eigen matrix; it will contain same data on each World rank.
  /// \throw TiledArray::Exception When world size is greater than 1 and
  /// \c array is not replicated.
  /// \throw TiledArray::Exception When the number of dimensions of \c array
  /// is not equal to 1 or 2.
  template <typename Tile, typename Policy,
            unsigned int EigenStorageOrder = Eigen::ColMajor>
  Eigen::Matrix<typename detail::value_type<Tile>::type, Eigen::Dynamic, Eigen::Dynamic,
                EigenStorageOrder>
  array_to_eigen(const DistArray<Tile, Policy>& array) {
    typedef Eigen::Matrix<typename detail::value_type<Tile>::type, Eigen::Dynamic,
                          Eigen::Dynamic, EigenStorageOrder>
        EigenMatrix;

    const auto rank = array.trange().tiles_range().rank();

    // Check that the array will fit in a matrix or vector
    TA_USER_ASSERT((rank == 2u) || (rank == 1u),
        "TiledArray::array_to_eigen(): The array dimensions must be equal to 1 or 2.");

    // Check that this is not a distributed computing environment or that the
    // array is replicated
    if(! array.pmap()->is_replicated())
      TA_USER_ASSERT(array.world().size() == 1,
          "TiledArray::array_to_eigen(): Array cannot be assigned with an Eigen::Matrix when the number of World ranks is greater than 1.");

    // Construct the Eigen matrix
    const auto* MADNESS_RESTRICT const array_extent = array.trange().elements_range().extent_data();
    // if array is sparse must initialize to zero
    EigenMatrix matrix = EigenMatrix::Zero(array_extent[0], (rank == 2 ? array_extent[1] : 1));

    // Spawn tasks to copy array tiles to the Eigen matrix
    madness::AtomicInt counter;
    counter = 0;
    int n = 0;
    for(std::size_t i = 0; i < array.size(); ++i) {
      if(! array.is_zero(i)) {
        array.world().taskq.add(
            & detail::counted_tensor_to_eigen_submatrix<EigenMatrix,
            typename DistArray<Tile, Policy>::value_type>,
            array.find(i), &matrix, &counter);
        ++n;
      }
    }

    // Wait until the above tasks are complete. Tasks will be processed by this
    // thread while waiting.
    array.world().await([&counter,n] () { return counter == n; });

    return matrix;
  }

  /// Convert a row-major matrix buffer into an Array object

  /// This function will copy the content of \c buffer into an \c Array object
  /// that is tiled according to the \c trange object. The copy operation is
  /// done in parallel, and this function will block until all elements of
  /// \c matrix have been copied into the result array tiles. The size of
  /// \c world.size() must be equal to 1 or \c replicate must be equal to
  /// \c true . If \c replicate is \c true, it is your responsibility to ensure
  /// that the data in \c buffer is identical on all nodes.
  /// Usage:
  /// \code
  /// double* buffer = new double[100 * 100];
  /// // Fill buffer with data ...
  ///
  /// // Create a range for the new array object
  /// std::vector<std::size_t> blocks;
  /// for(std::size_t i = 0ul; i <= 100ul; i += 10ul)
  ///   blocks.push_back(i);
  /// std::array<TiledArray::TiledRange1, 2> blocks2 =
  ///     {{ TiledArray::TiledRange1(blocks.begin(), blocks.end()),
  ///        TiledArray::TiledRange1(blocks.begin(), blocks.end()) }};
  /// TiledArray::TiledRange trange(blocks2.begin(), blocks2.end());
  ///
  /// // Create an Array from an Eigen matrix.
  /// TiledArray::Array<double, 2> array =
  ///     row_major_buffer_to_array<TiledArray::Array<double, 2> >(world, trange, buffer, 100, 100);
  ///
  /// delete [] buffer;
  /// \endcode
  /// \tparam A The array type
  /// \param world The world where the array will live
  /// \param trange The tiled range of the new array
  /// \param buffer The row-major matrix buffer to be copied
  /// \param m The number of rows in the matrix
  /// \param n The number of columns in the matrix
  /// \param replicated \c true indicates that the result array should be a
  /// replicated array [default = false].
  /// \return An \c Array object that is a copy of \c matrix
  /// \throw TiledArray::Exception When \c m and \c n are not equal to the
  /// number of rows or columns in tiled range.
  template <typename A>
  inline A row_major_buffer_to_array(World& world, const typename A::trange_type& trange,
      const typename A::value_type::value_type* buffer, const std::size_t m,
      const std::size_t n, const bool replicated = false)
  {
    TA_USER_ASSERT(trange.elements_range().extent(0) == m,
        "TiledArray::eigen_to_array(): The number of rows in trange is not equal to m.");
    TA_USER_ASSERT(trange.elements_range().extent(1) == n,
        "TiledArray::eigen_to_array(): The number of columns in trange is not equal to n.");

    typedef Eigen::Matrix<typename A::value_type::value_type, Eigen::Dynamic,
        Eigen::Dynamic, Eigen::RowMajor> matrix_type;
    return eigen_to_array(world, trange, Eigen::Map<const matrix_type,
        Eigen::AutoAlign>(buffer, m, n), replicated);
  }

  /// Convert a column-major matrix buffer into an Array object

  /// This function will copy the content of \c buffer into an \c Array object
  /// that is tiled according to the \c trange object. The copy operation is
  /// done in parallel, and this function will block until all elements of
  /// \c matrix have been copied into the result array tiles. The size of
  /// \c world.size() must be equal to 1 or \c replicate must be equal to
  /// \c true . If \c replicate is \c true, it is your responsibility to ensure
  /// that the data in \c buffer is identical on all nodes.
  /// Usage:
  /// \code
  /// double* buffer = new double[100 * 100];
  /// // Fill buffer with data ...
  ///
  /// // Create a range for the new array object
  /// std::vector<std::size_t> blocks;
  /// for(std::size_t i = 0ul; i <= 100ul; i += 10ul)
  ///   blocks.push_back(i);
  /// std::array<TiledArray::TiledRange1, 2> blocks2 =
  ///     {{ TiledArray::TiledRange1(blocks.begin(), blocks.end()),
  ///        TiledArray::TiledRange1(blocks.begin(), blocks.end()) }};
  /// TiledArray::TiledRange trange(blocks2.begin(), blocks2.end());
  ///
  /// // Create an Array from an Eigen matrix.
  /// TiledArray::Array<double, 2> array =
  ///     column_major_buffer_to_array<TiledArray::Array<double, 2> >(world, trange, buffer, 100, 100);
  ///
  /// delete [] buffer;
  /// \endcode
  /// \tparam A The array type
  /// \param world The world where the array will live
  /// \param trange The tiled range of the new array
  /// \param buffer The row-major matrix buffer to be copied
  /// \param m The number of rows in the matrix
  /// \param n The number of columns in the matrix
  /// \param replicated \c true indicates that the result array should be a
  /// replicated array [default = false].
  /// \return An \c Array object that is a copy of \c matrix
  /// \throw TiledArray::Exception When \c m and \c n are not equal to the
  /// number of rows or columns in tiled range.
  template <typename A>
  inline A column_major_buffer_to_array(World& world, const typename A::trange_type& trange,
      const typename A::value_type::value_type* buffer, const std::size_t m,
      const std::size_t n, const bool replicated = false)
  {
    TA_USER_ASSERT(trange.elements_range().extent(0) == m,
        "TiledArray::eigen_to_array(): The number of rows in trange is not equal to m.");
    TA_USER_ASSERT(trange.elements_range().extent(1) == n,
        "TiledArray::eigen_to_array(): The number of columns in trange is not equal to n.");

    typedef Eigen::Matrix<typename A::value_type::value_type, Eigen::Dynamic,
        Eigen::Dynamic, Eigen::ColMajor> matrix_type;
    return eigen_to_array(world, trange, Eigen::Map<const matrix_type,
        Eigen::AutoAlign>(buffer, m, n), replicated);
  }

} // namespace TiledArray

#endif // TILEDARRAY_CONVERSIONS_EIGEN_H__INCLUDED<|MERGE_RESOLUTION|>--- conflicted
+++ resolved
@@ -60,125 +60,67 @@
   /// \param n The number of columns in the result matrix
   /// \return An m x n Eigen matrix map for \c tensor
   /// \throw TiledArray::Exception When m * n is not equal to \c tensor size
-<<<<<<< HEAD
-  template <typename Tensor>
-  inline Eigen::Map<const Eigen::Matrix<typename detail::value_type<Tensor>::type, Eigen::Dynamic, Eigen::Dynamic, Eigen::RowMajor>, Eigen::AutoAlign>
-  eigen_map(const Tensor& tensor, const std::size_t m, const std::size_t n) {
-    TA_ASSERT((m * n) == tensor.size());
-
-    return Eigen::Map<const Eigen::Matrix<typename detail::value_type<Tensor>::type, Eigen::Dynamic, Eigen::Dynamic,
-=======
   template <typename T, std::enable_if_t<detail::is_contiguous_tensor_v<T>>* = nullptr>
   inline Eigen::Map<const Eigen::Matrix<typename T::value_type, Eigen::Dynamic, Eigen::Dynamic, Eigen::RowMajor>, Eigen::AutoAlign>
   eigen_map(const T& tensor, const std::size_t m, const std::size_t n) {
     TA_ASSERT((m * n) == tensor.size());
 
     return Eigen::Map<const Eigen::Matrix<typename T::value_type, Eigen::Dynamic, Eigen::Dynamic,
->>>>>>> a2349a34
         Eigen::RowMajor>, Eigen::AutoAlign>(tensor.data(), m, n);
   }
 
   /// Construct an Eigen::Map object for a given Tensor object
 
-<<<<<<< HEAD
-  /// \tparam Tensor The tensor type
-  /// \tparam A The tensor allocator type
-=======
-  /// \tparam T A tensor type, e.g. TiledArray::Tensor
->>>>>>> a2349a34
+  /// \tparam T A tensor type, e.g. TiledArray::Tensor
   /// \param tensor The tensor object
   /// \param m The number of rows in the result matrix
   /// \param n The number of columns in the result matrix
   /// \return An m x n Eigen matrix map for \c tensor
   /// \throw TiledArray::Exception When m * n is not equal to \c tensor size
-<<<<<<< HEAD
-  template <typename Tensor>
-  inline Eigen::Map<Eigen::Matrix<typename detail::value_type<Tensor>::type, Eigen::Dynamic, Eigen::Dynamic, Eigen::RowMajor>, Eigen::AutoAlign>
-  eigen_map(Tensor& tensor, const std::size_t m, const std::size_t n) {
-    TA_ASSERT((m * n) == tensor.size());
-
-    return Eigen::Map<Eigen::Matrix<typename detail::value_type<Tensor>::type, Eigen::Dynamic, Eigen::Dynamic,
-=======
   template <typename T, std::enable_if_t<detail::is_contiguous_tensor_v<T>>* = nullptr>
   inline Eigen::Map<Eigen::Matrix<typename T::value_type, Eigen::Dynamic, Eigen::Dynamic, Eigen::RowMajor>, Eigen::AutoAlign>
   eigen_map(T& tensor, const std::size_t m, const std::size_t n) {
     TA_ASSERT((m * n) == tensor.size());
 
     return Eigen::Map<Eigen::Matrix<typename T::value_type, Eigen::Dynamic, Eigen::Dynamic,
->>>>>>> a2349a34
         Eigen::RowMajor>, Eigen::AutoAlign>(tensor.data(), m, n);
   }
 
   /// Construct a const Eigen::Map object for a given Tensor object
 
-<<<<<<< HEAD
-  /// \tparam Tensor The tensor element type
-=======
-  /// \tparam T A tensor type, e.g. TiledArray::Tensor
->>>>>>> a2349a34
+  /// \tparam T A tensor type, e.g. TiledArray::Tensor
   /// \param tensor The tensor object
   /// \param n The number of elements in the result matrix
   /// \return An n element Eigen vector map for \c tensor
   /// \throw TiledArray::Exception When n is not equal to \c tensor size
-<<<<<<< HEAD
-  template <typename Tensor>
-  inline Eigen::Map<const Eigen::Matrix<typename detail::value_type<Tensor>::type, Eigen::Dynamic, 1>, Eigen::AutoAlign>
-  eigen_map(const Tensor& tensor, const std::size_t n) {
-    TA_ASSERT(n == tensor.size());
-
-    return Eigen::Map<const Eigen::Matrix<typename detail::value_type<Tensor>::type, Eigen::Dynamic, 1>,
-=======
   template <typename T, std::enable_if_t<detail::is_contiguous_tensor_v<T>>* = nullptr>
   inline Eigen::Map<const Eigen::Matrix<typename T::value_type, Eigen::Dynamic, 1>, Eigen::AutoAlign>
   eigen_map(const T& tensor, const std::size_t n) {
     TA_ASSERT(n == tensor.size());
 
     return Eigen::Map<const Eigen::Matrix<typename T::value_type, Eigen::Dynamic, 1>,
->>>>>>> a2349a34
         Eigen::AutoAlign>(tensor.data(), n);
   }
 
   /// Construct an Eigen::Map object for a given Tensor object
 
-<<<<<<< HEAD
-  /// \tparam Tensor The tensor type
-=======
-  /// \tparam T A tensor type, e.g. TiledArray::Tensor
->>>>>>> a2349a34
+  /// \tparam T A tensor type, e.g. TiledArray::Tensor
   /// \param tensor The tensor object
   /// \param n The number of elements in the result matrix
   /// \return An n element Eigen vector map for \c tensor
   /// \throw TiledArray::Exception When m * n is not equal to \c tensor size
-<<<<<<< HEAD
-  template <typename Tensor>
-  inline Eigen::Map<Eigen::Matrix<typename detail::value_type<Tensor>::type, Eigen::Dynamic, 1>, Eigen::AutoAlign>
-  eigen_map(Tensor& tensor, const std::size_t n) {
-    TA_ASSERT(n == tensor.size());
-
-    return Eigen::Map<Eigen::Matrix<typename detail::value_type<Tensor>::type, Eigen::Dynamic, 1>,
-=======
   template <typename T, std::enable_if_t<detail::is_contiguous_tensor_v<T>>* = nullptr>
   inline Eigen::Map<Eigen::Matrix<typename T::value_type, Eigen::Dynamic, 1>, Eigen::AutoAlign>
   eigen_map(T& tensor, const std::size_t n) {
     TA_ASSERT(n == tensor.size());
 
     return Eigen::Map<Eigen::Matrix<typename T::value_type, Eigen::Dynamic, 1>,
->>>>>>> a2349a34
         Eigen::AutoAlign>(tensor.data(), n);
   }
 
   /// Construct a const Eigen::Map object for a given Tensor object
 
   /// The dimensions of the result tensor
-<<<<<<< HEAD
-  /// \tparam Tensor The tensor type
-  /// \param tensor The tensor object
-  /// \return An Eigen matrix map for \c tensor
-  /// \throw TiledArray::Exception When \c tensor dimensions are not equal to 2 or 1.
-  template <typename Tensor>
-  inline Eigen::Map<const Eigen::Matrix<typename detail::value_type<Tensor>::type, Eigen::Dynamic, Eigen::Dynamic, Eigen::RowMajor>, Eigen::AutoAlign>
-  eigen_map(const Tensor& tensor) {
-=======
   /// \tparam T A tensor type, e.g. TiledArray::Tensor
   /// \param tensor The tensor object
   /// \return An Eigen matrix map for \c tensor
@@ -186,7 +128,6 @@
   template <typename T, std::enable_if_t<detail::is_contiguous_tensor_v<T>>* = nullptr>
   inline Eigen::Map<const Eigen::Matrix<typename T::value_type, Eigen::Dynamic, Eigen::Dynamic, Eigen::RowMajor>, Eigen::AutoAlign>
   eigen_map(const T& tensor) {
->>>>>>> a2349a34
     TA_ASSERT((tensor.range().rank() == 2u) || (tensor.range().rank() == 1u));
     const auto* MADNESS_RESTRICT const tensor_extent = tensor.range().extent_data();
     return eigen_map(tensor, tensor_extent[0],
@@ -195,15 +136,6 @@
 
   /// Construct an Eigen::Map object for a given Tensor object
 
-<<<<<<< HEAD
-  /// \tparam Tensor The tensor type
-  /// \param tensor The tensor object
-  /// \return An Eigen matrix map for \c tensor
-  /// \throw When \c tensor dimensions are not equal to 2 or 1.
-  template <typename Tensor>
-  inline Eigen::Map<Eigen::Matrix<typename detail::value_type<Tensor>::type, Eigen::Dynamic, Eigen::Dynamic, Eigen::RowMajor>, Eigen::AutoAlign>
-  eigen_map(Tensor& tensor) {
-=======
   /// \tparam T A tensor type, e.g. TiledArray::Tensor
   /// \param tensor The tensor object
   /// \return An Eigen matrix map for \c tensor
@@ -211,7 +143,6 @@
   template <typename T, std::enable_if_t<detail::is_contiguous_tensor_v<T>>* = nullptr>
   inline Eigen::Map<Eigen::Matrix<typename T::value_type, Eigen::Dynamic, Eigen::Dynamic, Eigen::RowMajor>, Eigen::AutoAlign>
   eigen_map(T& tensor) {
->>>>>>> a2349a34
     TA_ASSERT((tensor.range().rank() == 2u) || (tensor.range().rank() == 1u));
     const auto* MADNESS_RESTRICT const tensor_extent = tensor.range().extent_data();
     return eigen_map(tensor, tensor_extent[0],
@@ -222,11 +153,7 @@
 
   /// A block of \c matrix will be copied into \c tensor. The block
   /// dimensions will be determined by the dimensions of the tensor's range.
-<<<<<<< HEAD
-  /// \tparam Tensor The tensor type
-=======
-  /// \tparam T A tensor type, e.g. TiledArray::Tensor
->>>>>>> a2349a34
+  /// \tparam T A tensor type, e.g. TiledArray::Tensor
   /// \tparam Derived The derived type of an Eigen matrix
   /// \param[in] matrix The object that will be assigned the content of \c tensor
   /// \param[out] tensor The object that will be assigned the content of \c matrix
@@ -234,15 +161,9 @@
   /// to 1 or 2.
   /// \throw TiledArray::Exception When the range of \c tensor is outside the
   /// range of \c matrix .
-<<<<<<< HEAD
-  template <typename Tensor, typename Derived>
-  inline void eigen_submatrix_to_tensor(const Eigen::MatrixBase<Derived>& matrix, Tensor& tensor) {
-    typedef typename Tensor::size_type size_type;
-=======
   template <typename T, typename Derived, std::enable_if_t<detail::is_contiguous_tensor_v<T>>* = nullptr>
   inline void eigen_submatrix_to_tensor(const Eigen::MatrixBase<Derived>& matrix, T& tensor) {
     typedef typename T::size_type size_type;
->>>>>>> a2349a34
     TA_ASSERT((tensor.range().rank() == 2u) || (tensor.range().rank() == 1u));
 
     // Get pointers to the tensor range data
@@ -295,11 +216,7 @@
 
   /// The content of tensor will be copied into a block of matrix. The block
   /// dimensions will be determined by the dimensions of the tensor's range.
-<<<<<<< HEAD
-  /// \tparam Tensor The tensor type
-=======
-  /// \tparam T A tensor type, e.g. TiledArray::Tensor
->>>>>>> a2349a34
+  /// \tparam T A tensor type, e.g. TiledArray::Tensor
   /// \tparam Derived The derived type of an Eigen matrix
   /// \param[in] tensor The object that will be copied to \c matrix
   /// \param[out] matrix The object that will be assigned the content of \c tensor
@@ -307,15 +224,9 @@
   /// to 1 or 2.
   /// \throw TiledArray::Exception When the range of \c tensor is outside the
   /// range of \c matrix .
-<<<<<<< HEAD
-  template <typename Tensor, typename Derived>
-  inline void tensor_to_eigen_submatrix(const Tensor& tensor, Eigen::MatrixBase<Derived>& matrix) {
-    typedef typename Tensor::size_type size_type;
-=======
   template <typename T, typename Derived, std::enable_if_t<detail::is_contiguous_tensor_v<T>>* = nullptr>
   inline void tensor_to_eigen_submatrix(const T& tensor, Eigen::MatrixBase<Derived>& matrix) {
     typedef typename T::size_type size_type;
->>>>>>> a2349a34
     TA_ASSERT((tensor.range().rank() == 2u) || (tensor.range().rank() == 1u));
 
     // Get pointers to the tensor range data
