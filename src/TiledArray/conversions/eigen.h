/*
 *  This file is a part of TiledArray.
 *  Copyright (C) 2013  Virginia Tech
 *
 *  This program is free software: you can redistribute it and/or modify
 *  it under the terms of the GNU General Public License as published by
 *  the Free Software Foundation, either version 3 of the License, or
 *  (at your option) any later version.
 *
 *  This program is distributed in the hope that it will be useful,
 *  but WITHOUT ANY WARRANTY; without even the implied warranty of
 *  MERCHANTABILITY or FITNESS FOR A PARTICULAR PURPOSE.  See the
 *  GNU General Public License for more details.
 *
 *  You should have received a copy of the GNU General Public License
 *  along with this program.  If not, see <http://www.gnu.org/licenses/>.
 *
 *  Justus Calvin
 *  Department of Chemistry, Virginia Tech
 *
 *  eigen.h
 *  May 02, 2015
 *
 */

#ifndef TILEDARRAY_CONVERSIONS_EIGEN_H__INCLUDED
#define TILEDARRAY_CONVERSIONS_EIGEN_H__INCLUDED

#include <TiledArray/error.h>
#include <TiledArray/external/eigen.h>
#include <TiledArray/external/madness.h>
#include <TiledArray/pmap/replicated_pmap.h>
#include <TiledArray/tensor.h>
#include <tiledarray_fwd.h>
#include <cstdint>
#include "TiledArray/dist_array.h"

namespace TiledArray {

// Convenience typedefs
typedef Eigen::Matrix<double, Eigen::Dynamic, Eigen::Dynamic, Eigen::RowMajor>
    EigenMatrixXd;
typedef Eigen::Matrix<float, Eigen::Dynamic, Eigen::Dynamic, Eigen::RowMajor>
    EigenMatrixXf;
typedef Eigen::Matrix<std::complex<double>, Eigen::Dynamic, Eigen::Dynamic,
                      Eigen::RowMajor>
    EigenMatrixXcd;
typedef Eigen::Matrix<std::complex<float>, Eigen::Dynamic, Eigen::Dynamic,
                      Eigen::RowMajor>
    EigenMatrixXcf;
typedef Eigen::Matrix<int, Eigen::Dynamic, Eigen::Dynamic, Eigen::RowMajor>
    EigenMatrixXi;
typedef Eigen::Matrix<long, Eigen::Dynamic, Eigen::Dynamic, Eigen::RowMajor>
    EigenMatrixXl;
typedef Eigen::Matrix<double, Eigen::Dynamic, 1> EigenVectorXd;
typedef Eigen::Matrix<float, Eigen::Dynamic, 1> EigenVectorXf;
typedef Eigen::Matrix<std::complex<double>, 1, Eigen::Dynamic> EigenVectorXcd;
typedef Eigen::Matrix<std::complex<float>, 1, Eigen::Dynamic> EigenVectorXcf;
typedef Eigen::Matrix<int, Eigen::Dynamic, 1> EigenVectorXi;
typedef Eigen::Matrix<long, Eigen::Dynamic, 1> EigenVectorXl;

/// Construct a const Eigen::Map object for a given Tensor object

/// \tparam T A contiguous tensor type, e.g. TiledArray::Tensor ; namely, \c
/// TiledArray::detail::is_contiguous_tensor_v<T> must be true \tparam Storage
/// the tensor layout, either Eigen::RowMajor (default) or Eigen::ColMajor
/// \param tensor The tensor object, laid out according to Storage
/// \param m The number of rows in the result matrix
/// \param n The number of columns in the result matrix
/// \return An m x n Eigen matrix map for \c tensor
/// \throw TiledArray::Exception When m * n is not equal to \c tensor size
template <typename T, Eigen::StorageOptions Storage = Eigen::RowMajor,
          std::enable_if_t<detail::is_contiguous_tensor_v<T>>* = nullptr>
inline Eigen::Map<const Eigen::Matrix<typename T::value_type, Eigen::Dynamic,
                                      Eigen::Dynamic, Storage>,
                  Eigen::AutoAlign>
eigen_map(const T& tensor, const std::size_t m, const std::size_t n) {
  TA_ASSERT((m * n) == tensor.size());

  return Eigen::Map<const Eigen::Matrix<typename T::value_type, Eigen::Dynamic,
                                        Eigen::Dynamic, Storage>,
                    Eigen::AutoAlign>(tensor.data(), m, n);
}

/// Construct an Eigen::Map object for a given Tensor object

/// \tparam T A contiguous tensor type, e.g. TiledArray::Tensor ; namely, \c
/// TiledArray::detail::is_contiguous_tensor_v<T> must be true \tparam Storage
/// the tensor layout, either Eigen::RowMajor (default) or Eigen::ColMajor
/// \param tensor The tensor object, laid out according to Storage
/// \param m The number of rows in the result matrix
/// \param n The number of columns in the result matrix
/// \return An m x n Eigen matrix map for \c tensor
/// \throw TiledArray::Exception When m * n is not equal to \c tensor size
template <typename T, Eigen::StorageOptions Storage = Eigen::RowMajor,
          std::enable_if_t<detail::is_contiguous_tensor_v<T>>* = nullptr>
inline Eigen::Map<Eigen::Matrix<typename T::value_type, Eigen::Dynamic,
                                Eigen::Dynamic, Storage>,
                  Eigen::AutoAlign>
eigen_map(T& tensor, const std::size_t m, const std::size_t n) {
  TA_ASSERT((m * n) == tensor.size());

  return Eigen::Map<Eigen::Matrix<typename T::value_type, Eigen::Dynamic,
                                  Eigen::Dynamic, Storage>,
                    Eigen::AutoAlign>(tensor.data(), m, n);
}

/// Construct a const Eigen::Map object for a given Tensor object

/// \tparam T A contiguous tensor type, e.g. TiledArray::Tensor ; namely, \c
/// TiledArray::detail::is_contiguous_tensor_v<T> must be true \param tensor The
/// tensor object \param n The number of elements in the result matrix \return
/// An n element Eigen vector map for \c tensor \throw TiledArray::Exception
/// When n is not equal to \c tensor size
template <typename T,
          std::enable_if_t<detail::is_contiguous_tensor_v<T>>* = nullptr>
inline Eigen::Map<
    const Eigen::Matrix<typename T::value_type, Eigen::Dynamic, 1>,
    Eigen::AutoAlign>
eigen_map(const T& tensor, const std::size_t n) {
  TA_ASSERT(n == tensor.size());

  return Eigen::Map<
      const Eigen::Matrix<typename T::value_type, Eigen::Dynamic, 1>,
      Eigen::AutoAlign>(tensor.data(), n);
}

/// Construct an Eigen::Map object for a given Tensor object

/// \tparam T A tensor type, e.g. TiledArray::Tensor
/// \param tensor The tensor object
/// \param n The number of elements in the result matrix
/// \return An n element Eigen vector map for \c tensor
/// \throw TiledArray::Exception When n is not equal to \c tensor size
template <typename T,
          std::enable_if_t<detail::is_contiguous_tensor_v<T>>* = nullptr>
inline Eigen::Map<Eigen::Matrix<typename T::value_type, Eigen::Dynamic, 1>,
                  Eigen::AutoAlign>
eigen_map(T& tensor, const std::size_t n) {
  TA_ASSERT(n == tensor.size());

  return Eigen::Map<Eigen::Matrix<typename T::value_type, Eigen::Dynamic, 1>,
                    Eigen::AutoAlign>(tensor.data(), n);
}

/// Construct a const Eigen::Map object for a given Tensor object

/// The dimensions of the result tensor are extracted from the tensor itself
/// \tparam T A contiguous tensor type, e.g. TiledArray::Tensor ; namely, \c
/// TiledArray::detail::is_contiguous_tensor_v<T> must be true \tparam Storage
/// the tensor layout, either Eigen::RowMajor (default) or Eigen::ColMajor
/// \param tensor The tensor object, laid out according to Storage
/// \return An Eigen matrix map for \c tensor
/// \throw TiledArray::Exception When \c tensor dimensions are not equal to 2
/// or 1.
template <typename T, Eigen::StorageOptions Storage = Eigen::RowMajor,
          std::enable_if_t<detail::is_contiguous_tensor_v<T>>* = nullptr>
inline Eigen::Map<const Eigen::Matrix<typename T::value_type, Eigen::Dynamic,
                                      Eigen::Dynamic, Storage>,
                  Eigen::AutoAlign>
eigen_map(const T& tensor) {
  TA_ASSERT((tensor.range().rank() == 2u) || (tensor.range().rank() == 1u));
  const auto* MADNESS_RESTRICT const tensor_extent =
      tensor.range().extent_data();
  return eigen_map<T, Storage>(
      tensor, tensor_extent[0],
      (tensor.range().rank() == 2u ? tensor_extent[1] : 1ul));
}

/// Construct an Eigen::Map object for a given Tensor object

/// The dimensions of the result tensor are extracted from the tensor itself
/// \tparam T A contiguous tensor type, e.g. TiledArray::Tensor ; namely, \c
/// TiledArray::detail::is_contiguous_tensor_v<T> must be true \tparam Storage
/// the tensor layout, either Eigen::RowMajor (default) or Eigen::ColMajor
/// \param tensor The tensor object, laid out according to Storage
/// \return An Eigen matrix map for \c tensor
/// \throw When \c tensor dimensions are not equal to 2 or 1.
template <typename T, Eigen::StorageOptions Storage = Eigen::RowMajor,
          std::enable_if_t<detail::is_contiguous_tensor_v<T>>* = nullptr>
inline Eigen::Map<Eigen::Matrix<typename T::value_type, Eigen::Dynamic,
                                Eigen::Dynamic, Storage>,
                  Eigen::AutoAlign>
eigen_map(T& tensor) {
  TA_ASSERT((tensor.range().rank() == 2u) || (tensor.range().rank() == 1u));
  const auto* MADNESS_RESTRICT const tensor_extent =
      tensor.range().extent_data();
  return eigen_map<T, Storage>(
      tensor, tensor_extent[0],
      (tensor.range().rank() == 2u ? tensor_extent[1] : 1ul));
}

/// Copy a block of an Eigen matrix into a tensor

/// A block of \c matrix will be copied into \c tensor. The block
/// dimensions will be determined by the dimensions of the tensor's range.
/// \tparam T A tensor type, e.g. TiledArray::Tensor
/// \tparam Derived The derived type of an Eigen matrix
/// \param[in] matrix The object that will be assigned the content of \c tensor
/// \param[out] tensor The object that will be assigned the content of \c matrix
/// \throw TiledArray::Exception When the dimensions of \c tensor are not equal
/// to 1 or 2.
/// \throw TiledArray::Exception When the range of \c tensor is outside the
/// range of \c matrix .
template <typename T, typename Derived,
          std::enable_if_t<detail::is_contiguous_tensor_v<T>>* = nullptr>
inline void eigen_submatrix_to_tensor(const Eigen::MatrixBase<Derived>& matrix,
                                      T& tensor) {
  [[maybe_unused]] typedef typename T::index1_type size_type;
  TA_ASSERT((tensor.range().rank() == 2u) || (tensor.range().rank() == 1u));

  // Get pointers to the tensor range data
  const auto* MADNESS_RESTRICT const tensor_lower =
      tensor.range().lobound_data();
  const auto* MADNESS_RESTRICT const tensor_upper =
      tensor.range().upbound_data();
  const auto* MADNESS_RESTRICT const tensor_extent =
      tensor.range().extent_data();

  if (tensor.range().rank() == 2u) {
    // Get tensor range data
    const std::size_t tensor_lower_0 = tensor_lower[0];
    const std::size_t tensor_lower_1 = tensor_lower[1];
    [[maybe_unused]] const std::size_t tensor_upper_0 = tensor_upper[0];
    [[maybe_unused]] const std::size_t tensor_upper_1 = tensor_upper[1];
    const std::size_t tensor_extent_0 = tensor_extent[0];
    const std::size_t tensor_extent_1 = tensor_extent[1];

    TA_ASSERT(tensor_upper_0 <= std::size_t(matrix.rows()));
    TA_ASSERT(tensor_upper_1 <= std::size_t(matrix.cols()));

    // Copy matrix
    eigen_map(tensor, tensor_extent_0, tensor_extent_1) = matrix.block(
        tensor_lower_0, tensor_lower_1, tensor_extent_0, tensor_extent_1);
  } else {
    // Get tensor range data
    const std::size_t tensor_lower_0 = tensor_lower[0];
    [[maybe_unused]] const std::size_t tensor_upper_0 = tensor_upper[0];
    const std::size_t tensor_extent_0 = tensor_extent[0];

    // Check that matrix is a vector.
    TA_ASSERT((matrix.rows() == 1) || (matrix.cols() == 1));

    if (matrix.rows() == 1) {
      TA_ASSERT(tensor_upper_0 <= std::size_t(matrix.cols()));

      // Copy the row vector to tensor
      eigen_map(tensor, 1, tensor_extent_0) =
          matrix.block(0, tensor_lower_0, 1, tensor_extent_0);
    } else {
      TA_ASSERT(tensor_upper_0 <= std::size_t(matrix.rows()));

      // Copy the column vector to tensor
      eigen_map(tensor, tensor_extent_0, 1) =
          matrix.block(tensor_lower_0, 0, tensor_extent_0, 1);
    }
  }
}

/// Copy the content of a tensor into an Eigen matrix block

/// The content of tensor will be copied into a block of matrix. The block
/// dimensions will be determined by the dimensions of the tensor's range.
/// \tparam T A tensor type, e.g. TiledArray::Tensor
/// \tparam Derived The derived type of an Eigen matrix
/// \param[in] tensor The object that will be copied to \c matrix
/// \param[out] matrix The object that will be assigned the content of \c tensor
/// \throw TiledArray::Exception When the dimensions of \c tensor are not equal
/// to 1 or 2.
/// \throw TiledArray::Exception When the range of \c tensor is outside the
/// range of \c matrix .
template <typename T, typename Derived,
          std::enable_if_t<detail::is_contiguous_tensor_v<T>>* = nullptr>
inline void tensor_to_eigen_submatrix(const T& tensor,
                                      Eigen::MatrixBase<Derived>& matrix) {
  [[maybe_unused]] typedef typename T::index1_type size_type;
  TA_ASSERT((tensor.range().rank() == 2u) || (tensor.range().rank() == 1u));

  // Get pointers to the tensor range data
  const auto* MADNESS_RESTRICT const tensor_lower =
      tensor.range().lobound_data();
  const auto* MADNESS_RESTRICT const tensor_upper =
      tensor.range().upbound_data();
  const auto* MADNESS_RESTRICT const tensor_extent =
      tensor.range().extent_data();

  if (tensor.range().rank() == 2) {
    // Get tensor range data
    const std::size_t tensor_lower_0 = tensor_lower[0];
    const std::size_t tensor_lower_1 = tensor_lower[1];
    [[maybe_unused]] const std::size_t tensor_upper_0 = tensor_upper[0];
    [[maybe_unused]] const std::size_t tensor_upper_1 = tensor_upper[1];
    const std::size_t tensor_extent_0 = tensor_extent[0];
    const std::size_t tensor_extent_1 = tensor_extent[1];

    TA_ASSERT(tensor_upper_0 <= std::size_t(matrix.rows()));
    TA_ASSERT(tensor_upper_1 <= std::size_t(matrix.cols()));

    // Copy tensor into matrix
    matrix.block(tensor_lower_0, tensor_lower_1, tensor_extent_0,
                 tensor_extent_1) =
        eigen_map(tensor, tensor_extent_0, tensor_extent_1);
  } else {
    // Get tensor range data
    const std::size_t tensor_lower_0 = tensor_lower[0];
    [[maybe_unused]] const std::size_t tensor_upper_0 = tensor_upper[0];
    const std::size_t tensor_extent_0 = tensor_extent[0];

    TA_ASSERT((matrix.rows() == 1) || (matrix.cols() == 1));

    if (matrix.rows() == 1) {
      TA_ASSERT(tensor_upper_0 <= std::size_t(matrix.cols()));

      // Copy tensor into row vector
      matrix.block(0, tensor_lower_0, 1, tensor_extent_0) =
          eigen_map(tensor, 1, tensor_extent_0);
    } else {
      TA_ASSERT(tensor_upper_0 <= std::size_t(matrix.rows()));

      // Copy tensor into column vector
      matrix.block(tensor_lower_0, 0, tensor_extent_0, 1) =
          eigen_map(tensor, tensor_extent_0, 1);
    }
  }
}

namespace detail {

/// Task function for converting Eigen submatrix to a tensor

/// \tparam A Array type
/// \tparam Derived The matrix type
/// \param matrix The matrix that will be copied
/// \param array The array that will hold the result
/// \param i The index of the tile to be copied
/// \param counter The task counter
template <typename A, typename Derived>
void counted_eigen_submatrix_to_tensor(const Eigen::MatrixBase<Derived>* matrix,
                                       A* array,
                                       const typename A::ordinal_type i,
                                       madness::AtomicInt* counter) {
  typename A::value_type tensor(array->trange().make_tile_range(i));
  eigen_submatrix_to_tensor(*matrix, tensor);
  array->set(i, tensor);
  (*counter)++;
}

/// Task function for assigning a tensor to an Eigen submatrix

/// \tparam Derived The matrix type
/// \tparam T Tensor type
/// \param matrix The matrix to be assigned
/// \param tensor The tensor to be copied
/// \param counter The task counter
template <typename Derived, typename T>
void counted_tensor_to_eigen_submatrix(const T& tensor,
                                       Eigen::MatrixBase<Derived>* matrix,
                                       madness::AtomicInt* counter) {
  tensor_to_eigen_submatrix(tensor, *matrix);
  (*counter)++;
}

}  // namespace detail

// clang-format off
/// Convert an Eigen matrix into an Array object

/// This function will copy the content of \c matrix into an \c Array object
/// that is tiled according to the \c trange object. The copy operation is
/// done in parallel, and this function will block until all elements of
/// \c matrix have been copied into the result array tiles.
/// Each tile is created
/// using the local contents of \c matrix, hence
/// it is your responsibility to ensure that the data in \c matrix
/// is distributed correctly among the ranks. If in doubt, you should replicate
/// \c matrix among the ranks prior to calling this.
///
/// Usage:
/// \code
/// Eigen::MatrixXd m(100, 100);
/// // Fill m with data ...
///
/// // Create a range for the new array object
/// std::vector<std::size_t> blocks;
/// for(std::size_t i = 0ul; i <= 100ul; i += 10ul)
///   blocks.push_back(i);
/// std::array<TiledArray::TiledRange1, 2> blocks2 =
///     {{ TiledArray::TiledRange1(blocks.begin(), blocks.end()),
///        TiledArray::TiledRange1(blocks.begin(), blocks.end()) }};
/// TiledArray::TiledRange trange(blocks2.begin(), blocks2.end());
///
/// // Create an Array from an Eigen matrix.
/// auto array =
///     eigen_to_array<TA::TSpArrayD> >(world, trange, m);
/// \endcode
/// \tparam A The array type
/// \tparam Derived The Eigen matrix derived type
/// \param world The world where the array will live
/// \param trange The tiled range of the new array
/// \param matrix The Eigen matrix to be copied
/// \param replicated if true, the result will be replicated
/// [default = true].
/// \param pmap the process map object [default=null]; initialized to the
/// default if \p replicated is false, or a replicated pmap if \p replicated
/// is true; ignored if \p replicated is true and \c world.size()>1
/// \return An \c Array object that is a copy of \c matrix
// clang-format on
template <typename A, typename Derived>
A eigen_to_array(World& world, const typename A::trange_type& trange,
                 const Eigen::MatrixBase<Derived>& matrix,
                 bool replicated = false,
                 std::shared_ptr<typename A::pmap_interface> pmap = {}) {
  typedef typename A::index1_type size_type;
  // Check that trange matches the dimensions of other
  const auto rank  = trange.tiles_range().rank();

  TA_ASSERT(rank == 1 || rank == 2 && 
      "TiledArray::eigen_to_array(): The number of dimensions in "
      "trange must match that of the Eigen matrix.");

  if(rank == 2) {
    TA_ASSERT(
        trange.elements_range().extent(0) == size_type(matrix.rows()) &&
        "TiledArray::eigen_to_array(): The number of rows in trange is not "
        "equal to the number of rows in the Eigen matrix.");
    TA_ASSERT(
        trange.elements_range().extent(1) == size_type(matrix.cols()) &&
        "TiledArray::eigen_to_array(): The number of columns in trange is not "
        "equal to the number of columns in the Eigen matrix.");
  } else {
    TA_ASSERT(
        trange.elements_range().extent(0) == size_type(matrix.size()) &&
        "TiledArray::eigen_to_array(): The size of trange must be equal to the "
        "matrix size.");
  }
    
  // Create a new tensor
  if (replicated && (world.size() > 1))
    pmap = std::static_pointer_cast<typename A::pmap_interface>(
        std::make_shared<detail::ReplicatedPmap>(
            world, trange.tiles_range().volume()));
  A array = (pmap ? A(world, trange, pmap) : A(world, trange));

  // Spawn tasks to copy Eigen to an Array
  madness::AtomicInt counter;
  counter = 0;
  std::int64_t n = 0;
  for (std::size_t i = 0; i < array.size(); ++i) {
    if (array.is_local(i)) {
      world.taskq.add(&detail::counted_eigen_submatrix_to_tensor<A, Derived>,
                      &matrix, &array, i, &counter);
      ++n;
    }
  }

  // Wait until the write tasks are complete
  array.world().await([&counter, n]() { return counter == n; });

  // truncate, n.b. this can replace the wait above
  array.truncate();

  return array;
}

// clang-format off
/// Convert an Array object into an Eigen matrix object

/// This function will copy the content of an \c Array object into matrix. The
/// copy operation is done in parallel, and this function will block until
/// all elements of \c array have been copied into the result matrix. The size
/// of world must be exactly equal to 1, or \c array must be a replicated
/// object.
/// Usage:
/// \code
/// TA::TSpArrayD array(world, trange);
/// // Set tiles of array ...
///
/// Eigen::MatrixXd m = array_to_eigen(array);
/// \endcode
/// \tparam Tile The array tile type
/// \tparam EigenStorageOrder The storage order of the resulting Eigen::Matrix
///      object; the default is Eigen::ColMajor, i.e. the column-major storage
/// \param array The array to be converted. It must be replicated if using 2 or
/// more World ranks.
/// \return an Eigen matrix; it will contain same data on each
/// World rank.
/// \throw TiledArray::Exception When world size is greater than 1
/// and \c array is not replicated.
/// \throw TiledArray::Exception When the number
/// of dimensions of \c array is not equal to 1 or 2.
// clang-format on
template <typename Tile, typename Policy,
          unsigned int EigenStorageOrder = Eigen::ColMajor>
Eigen::Matrix<typename Tile::value_type, Eigen::Dynamic, Eigen::Dynamic,
              EigenStorageOrder>
array_to_eigen(const DistArray<Tile, Policy>& array) {
  typedef Eigen::Matrix<typename Tile::value_type, Eigen::Dynamic,
                        Eigen::Dynamic, EigenStorageOrder>
      EigenMatrix;

  const auto rank = array.trange().tiles_range().rank();

  // Check that the array will fit in a matrix or vector
  TA_ASSERT((rank == 2u) ||
            (rank == 1u) &&
                "TiledArray::array_to_eigen(): The array dimensions must be "
                "equal to 1 or 2.");

  // Check that this is not a distributed computing environment or that the
  // array is replicated
  if (!array.pmap()->is_replicated())
    TA_ASSERT(array.world().size() == 1 &&
              "TiledArray::array_to_eigen(): non-replicated Array cannot "
              "be assigned to an Eigen::Matrix when the number of World "
              "ranks is greater than 1.");

  // Construct the Eigen matrix
  const auto* MADNESS_RESTRICT const array_extent =
      array.trange().elements_range().extent_data();
  // if array is sparse must initialize to zero
  EigenMatrix matrix =
      EigenMatrix::Zero(array_extent[0], (rank == 2 ? array_extent[1] : 1));

  // Spawn tasks to copy array tiles to the Eigen matrix
  madness::AtomicInt counter;
  counter = 0;
  int n = 0;
  for (std::size_t i = 0; i < array.size(); ++i) {
    if (!array.is_zero(i)) {
      array.world().taskq.add(
          &detail::counted_tensor_to_eigen_submatrix<
              EigenMatrix, typename DistArray<Tile, Policy>::value_type>,
          array.find(i), &matrix, &counter);
      ++n;
    }
  }

  // Wait until the above tasks are complete. Tasks will be processed by this
  // thread while waiting.
  array.world().await([&counter, n]() { return counter == n; });

  return matrix;
}

/// Convert a row-major matrix buffer into an Array object

/// This function will copy the content of \c buffer into an \c Array object
/// that is tiled according to the \c trange object. The copy operation is
/// done in parallel, and this function will block until all elements of
/// \c matrix have been copied into the result array tiles.
/// Each tile is created
/// using the local contents of \c matrix, hence
/// it is your responsibility to ensure that the data in \c matrix
/// is distributed correctly among the ranks. If in doubt, you should replicate
/// \c matrix among the ranks prior to calling this.
///
/// Usage:
/// \code
/// double* buffer = new double[100 * 100];
/// // Fill buffer with data ...
///
/// // Create a range for the new array object
/// std::vector<std::size_t> blocks;
/// for(std::size_t i = 0ul; i <= 100ul; i += 10ul)
///   blocks.push_back(i);
/// std::array<TiledArray::TiledRange1, 2> blocks2 =
///     {{ TiledArray::TiledRange1(blocks.begin(), blocks.end()),
///        TiledArray::TiledRange1(blocks.begin(), blocks.end()) }};
/// TiledArray::TiledRange trange(blocks2.begin(), blocks2.end());
///
/// // Create an Array from an Eigen matrix.
/// auto array =
///     row_major_buffer_to_array<TA::TSpArrayD>(world, trange,
///     buffer, 100, 100);
///
/// delete [] buffer;
/// \endcode
/// \tparam A The array type
/// \param world The world where the array will live
/// \param trange The tiled range of the new array
/// \param buffer The row-major matrix buffer to be copied
/// \param m The number of rows in the matrix
/// \param n The number of columns in the matrix
/// \param replicated if true, the result will be replicated
/// [default = true].
/// \param pmap the process map object [default=null]; initialized to the
/// default if \p replicated is false, or a replicated pmap if \p replicated
/// is true; ignored if \p replicated is true and \c world.size()>1
/// \return An \c Array object that is a copy of \c matrix
/// \throw TiledArray::Exception When \c m and \c n are not equal to the
/// number of rows or columns in tiled range.
template <typename A>
inline A row_major_buffer_to_array(
    World& world, const typename A::trange_type& trange,
    const typename A::value_type::value_type* buffer, const std::size_t m,
    const std::size_t n, const bool replicated = false,
    std::shared_ptr<typename A::pmap_interface> pmap = {}) {
  TA_ASSERT(trange.elements_range().extent(0) == m &&
            "TiledArray::eigen_to_array(): The number of rows in trange "
            "is not equal to m.");
  TA_ASSERT(trange.elements_range().extent(1) == n &&
            "TiledArray::eigen_to_array(): The number of columns in "
            "trange is not equal to n.");

  typedef Eigen::Matrix<typename A::value_type::value_type, Eigen::Dynamic,
                        Eigen::Dynamic, Eigen::RowMajor>
      matrix_type;
  return eigen_to_array(
      world, trange,
      Eigen::Map<const matrix_type, Eigen::AutoAlign>(buffer, m, n), replicated,
      pmap);
}

/// Convert a column-major matrix buffer into an Array object

/// This function will copy the content of \c buffer into an \c Array object
/// that is tiled according to the \c trange object. The copy operation is
/// done in parallel, and this function will block until all elements of
/// \c matrix have been copied into the result array tiles.
/// Each tile is created
/// using the local contents of \c matrix, hence
/// it is your responsibility to ensure that the data in \c matrix
/// is distributed correctly among the ranks. If in doubt, you should replicate
/// \c matrix among the ranks prior to calling this.
///
/// Usage:
/// \code
/// double* buffer = new double[100 * 100];
/// // Fill buffer with data ...
///
/// // Create a range for the new array object
/// std::vector<std::size_t> blocks;
/// for(std::size_t i = 0ul; i <= 100ul; i += 10ul)
///   blocks.push_back(i);
/// std::array<TiledArray::TiledRange1, 2> blocks2 =
///     {{ TiledArray::TiledRange1(blocks.begin(), blocks.end()),
///        TiledArray::TiledRange1(blocks.begin(), blocks.end()) }};
/// TiledArray::TiledRange trange(blocks2.begin(), blocks2.end());
///
/// // Create an Array from an Eigen matrix.
/// auto array =
///     column_major_buffer_to_array<TA::TSpArrayD>(world,
///     trange, buffer, 100, 100);
///
/// delete [] buffer;
/// \endcode
/// \tparam A The array type
/// \param world The world where the array will live
/// \param trange The tiled range of the new array
/// \param buffer The row-major matrix buffer to be copied
/// \param m The number of rows in the matrix
/// \param n The number of columns in the matrix
/// \param replicated if true, the result will be replicated
/// [default = true].
/// \param pmap the process map object [default=null]; initialized to the
/// default if \p replicated is false, or a replicated pmap if \p replicated
/// is true; ignored if \p replicated is true and \c world.size()>1
/// \return An \c Array object that is a copy of \c matrix
/// \throw TiledArray::Exception When \c m and \c n are not equal to the
/// number of rows or columns in tiled range.
template <typename A>
inline A column_major_buffer_to_array(
    World& world, const typename A::trange_type& trange,
    const typename A::value_type::value_type* buffer, const std::size_t m,
    const std::size_t n, const bool replicated = false,
    std::shared_ptr<typename A::pmap_interface> pmap = {}) {
  TA_ASSERT(trange.elements_range().extent(0) == m &&
            "TiledArray::eigen_to_array(): The number of rows in trange "
            "is not equal to m.");
  TA_ASSERT(trange.elements_range().extent(1) == n &&
            "TiledArray::eigen_to_array(): The number of columns in "
            "trange is not equal to n.");

  typedef Eigen::Matrix<typename A::value_type::value_type, Eigen::Dynamic,
                        Eigen::Dynamic, Eigen::ColMajor>
      matrix_type;
  return eigen_to_array(
      world, trange,
      Eigen::Map<const matrix_type, Eigen::AutoAlign>(buffer, m, n), replicated,
      pmap);
}

<<<<<<< HEAD
=======
///////////////// Eigen::Tensor conversions ////////////////////////////////////

// clang-format off
/// Copy a block of a Eigen::Tensor into a (row-major) TiledArray::Tensor

/// A block of Eigen::Tensor \c src will be copied into TiledArray::Tensor \c
/// dst. The block dimensions will be determined by the dimensions of the range
/// of \c dst .
/// \tparam T The tensor element type
/// \tparam NumIndices_ The order of \p src
/// \tparam Options_
/// \tparam IndexType_
/// \tparam Tensor_ A tensor type (e.g., TiledArray::Tensor or btas::Tensor,
///         optionally wrapped into TiledArray::Tile)
/// \param[in] src The source object; its subblock defined by the {lower,upper}
///            bounds \c {dst.lobound(),dst.upbound()} will be copied to \c dst
/// \param[out] dst The object that will contain the contents of the
///             corresponding subblock of src
/// \throw TiledArray::Exception When the dimensions of \c src and \c dst do not
///        match.
// clang-format on
template <typename T, int NumIndices_, int Options_, typename IndexType_,
          typename Tensor_>
inline void eigen_subtensor_to_tensor(
    const Eigen::Tensor<T, NumIndices_, Options_, IndexType_>& src,
    Tensor_& dst) {
  TA_ASSERT(dst.range().rank() == NumIndices_);

  auto to_array = [](const auto& seq) {
    TA_ASSERT(seq.size() == NumIndices_);
    std::array<IndexType_, NumIndices_> result;
    std::copy(seq.begin(), seq.end(), result.begin());
    return result;
  };

  [[maybe_unused]] auto reverse_extent_indices = []() {
    std::array<IndexType_, NumIndices_> result;
    std::iota(result.rbegin(), result.rend(), 0);
    return result;
  };

  const auto& dst_range = dst.range();
  auto src_block =
      src.slice(to_array(dst_range.lobound()), to_array(dst_range.extent()));
  auto dst_eigen_map = Eigen::TensorMap<
      Eigen::Tensor<T, NumIndices_, Eigen::RowMajor, IndexType_>>(
      dst.data(), to_array(dst_range.extent()));
  if constexpr (static_cast<int>(std::decay_t<decltype(src)>::Layout) ==
                static_cast<int>(Eigen::ColMajor))
    dst_eigen_map = src_block.swap_layout().shuffle(reverse_extent_indices());
  else
    dst_eigen_map = src_block;
}

// clang-format off
/// Copy a (row-major) TiledArray::Tensor into a block of a Eigen::Tensor

/// TiledArray::Tensor \c src will be copied into a block of Eigen::Tensor
/// \c dst. The block dimensions will be determined by
/// the dimensions of the range of \c src .
/// \tparam Tensor_ A tensor type (e.g., TiledArray::Tensor or btas::Tensor,
///         optionally wrapped into TiledArray::Tile)
/// \tparam T The tensor element type
/// \tparam NumIndices_ The order of \p dst
/// \tparam Options_
/// \tparam IndexType_
/// \param[in] src The source object whose contents will be copied into
///            a subblock of \c dst
/// \param[out] dst The destination object; its subblock defined by the
///             {lower,upper} bounds \c {src.lobound(),src.upbound()} will be
///             overwritten with the content of \c src
/// \throw TiledArray::Exception When the dimensions
///        of \c src and \c dst do not match.
// clang-format on
template <typename Tensor_, typename T, int NumIndices_, int Options_,
          typename IndexType_>
inline void tensor_to_eigen_subtensor(
    const Tensor_& src,
    Eigen::Tensor<T, NumIndices_, Options_, IndexType_>& dst) {
  TA_ASSERT(src.range().rank() == NumIndices_);

  auto to_array = [](const auto& seq) {
    TA_ASSERT(seq.size() == NumIndices_);
    std::array<IndexType_, NumIndices_> result;
    std::copy(seq.begin(), seq.end(), result.begin());
    return result;
  };

  [[maybe_unused]] auto reverse_extent_indices = []() {
    std::array<IndexType_, NumIndices_> result;
    std::iota(result.rbegin(), result.rend(), 0);
    return result;
  };

  const auto& src_range = src.range();
  auto dst_block =
      dst.slice(to_array(src_range.lobound()), to_array(src_range.extent()));
  auto src_eigen_map = Eigen::TensorMap<
      Eigen::Tensor<const T, NumIndices_, Eigen::RowMajor, IndexType_>>(
      src.data(), to_array(src_range.extent()));
  if constexpr (static_cast<int>(std::decay_t<decltype(dst)>::Layout) ==
                static_cast<int>(Eigen::ColMajor))
    dst_block = src_eigen_map.swap_layout().shuffle(reverse_extent_indices());
  else
    dst_block = src_eigen_map;
}

namespace detail {

/// Task function for converting Eigen::Tensor subblock to a
/// TiledArray::DistArray

/// \tparam DistArray_ a TiledArray::DistArray type
/// \tparam Eigen_Tensor_ an Eigen::Tensor type
/// \param src The btas::Tensor object whose block will be copied
/// \param dst The array that will hold the result
/// \param i The index of the tile to be copied
/// \param counter The task counter
/// \internal OK to use bare ptrs as args as long as the user blocks on the
/// counter.
template <typename DistArray_, typename Eigen_Tensor_>
void counted_eigen_subtensor_to_tensor(const Eigen_Tensor_* src,
                                       DistArray_* dst,
                                       const typename Range::index_type i,
                                       madness::AtomicInt* counter) {
  typename DistArray_::value_type tensor(dst->trange().make_tile_range(i));
  eigen_subtensor_to_tensor(*src, tensor);
  dst->set(i, tensor);
  (*counter)++;
}

/// Task function for assigning a tensor to an Eigen subtensor

/// \tparam TA_Tensor_ a TiledArray::Tensor type
/// \tparam Eigen_Tensor_ an Eigen::Tensor type
/// \param src The source tensor
/// \param dst The destination tensor
/// \param counter The task counter
template <typename TA_Tensor_, typename Eigen_Tensor_>
void counted_tensor_to_eigen_subtensor(const TA_Tensor_& src,
                                       Eigen_Tensor_* dst,
                                       madness::AtomicInt* counter) {
  tensor_to_eigen_subtensor(src, *dst);
  (*counter)++;
}

template <bool sparse>
auto make_ta_shape(World& world, const TiledArray::TiledRange& trange);

template <>
inline auto make_ta_shape<true>(World& world,
                                const TiledArray::TiledRange& trange) {
  TiledArray::Tensor<float> tile_norms(trange.tiles_range(),
                                       std::numeric_limits<float>::max());
  return TiledArray::SparseShape<float>(world, tile_norms, trange);
}

template <>
inline auto make_ta_shape<false>(World&, const TiledArray::TiledRange&) {
  return TiledArray::DenseShape{};
}

}  // namespace detail

/// Convert a Eigen::Tensor object into a TiledArray::DistArray object

/// This function will copy the contents of \c src into a \c DistArray_ object
/// that is tiled according to the \c trange object. If the \c DistArray_ object
/// has sparse policy, a sparse map with large norm is created to ensure all the
/// values from \c src copy to the \c DistArray_ object. The copy operation is
/// done in parallel, and this function will block until all elements of
/// \c src have been copied into the result array tiles.
/// Each tile is created
/// using the local contents of \c src, hence
/// it is your responsibility to ensure that the data in \c src
/// is distributed correctly among the ranks. If in doubt, you should replicate
/// \c src among the ranks prior to calling this.
///
/// Upon completion,
/// if the \c DistArray_ object has sparse policy truncate() is called.\n
/// Usage:
/// \code
/// Eigen::Tensor<double, 3> src(100, 100, 100);
/// // Fill src with data ...
///
/// // Create a range for the new array object
/// std::vector<std::size_t> blocks;
/// for(std::size_t i = 0ul; i <= 100ul; i += 10ul)
///   blocks.push_back(i);
/// std::array<TiledArray::TiledRange1, 3> blocks3 =
///     {{ TiledArray::TiledRange1(blocks.begin(), blocks.end()),
///        TiledArray::TiledRange1(blocks.begin(), blocks.end()),
///        TiledArray::TiledRange1(blocks.begin(), blocks.end()) }};
/// TiledArray::TiledRange trange(blocks3.begin(), blocks3.end());
///
/// // Create an Array from the source btas::Tensor object
/// TiledArray::TArrayD array =
///     eigen_tensor_to_array<decltype(array)>(world, trange, src);
/// \endcode
/// \tparam DistArray_ a TiledArray::DistArray type
/// \tparam NumIndices_ The order of \p dst
/// \tparam Options_
/// \tparam IndexType_
/// \param[in,out] world The world where the result array will live
/// \param[in] trange The tiled range of the new array
/// \param[in] src The Eigen::Tensor object whose contents will be
/// copied to the result.
/// \param replicated if true, the result will be replicated
///        [default = false].
/// \param pmap the process map object [default=null]; initialized to the
/// default if \p replicated is false, or a replicated pmap if \p replicated
/// is true; ignored if \p replicated is true and \c world.size()>1
/// \return A \c DistArray_ object that is a copy of \c src
/// \throw TiledArray::Exception When world size is greater than 1
/// \note If using 2 or more World ranks, set \c replicated=true and make sure
/// \c matrix is the same on each rank!
template <typename DistArray_, typename T, int NumIndices_, int Options_,
          typename IndexType_>
DistArray_ eigen_tensor_to_array(
    World& world, const TiledArray::TiledRange& trange,
    const Eigen::Tensor<T, NumIndices_, Options_, IndexType_>& src,
    bool replicated = false,
    std::shared_ptr<typename DistArray_::pmap_interface> pmap = {}) {
  // Test preconditions
  const auto rank = trange.tiles_range().rank();
  TA_ASSERT(rank == NumIndices_ &&
            "TiledArray::eigen_tensor_to_array(): rank of destination "
            "trange does not match the rank of source Eigen tensor.");
  auto dst_range_extents = trange.elements_range().extent();
  for (std::remove_const_t<decltype(rank)> d = 0; d != rank; ++d) {
    TA_ASSERT(dst_range_extents[d] == src.dimension(d) &&
              "TiledArray::eigen_tensor_to_array(): source dimension does "
              "not match destination dimension.");
  }

  using Tensor_ = Eigen::Tensor<T, NumIndices_, Options_, IndexType_>;
  using Policy_ = typename DistArray_::policy_type;
  const auto is_sparse = !is_dense_v<Policy_>;

  // Make a shape, only used if making a sparse array
  using Shape_ = typename DistArray_::shape_type;
  Shape_ shape = detail::make_ta_shape<is_sparse>(world, trange);

  // Create a new tensor
  if (replicated && (world.size() > 1))
    pmap = std::static_pointer_cast<typename DistArray_::pmap_interface>(
        std::make_shared<detail::ReplicatedPmap>(
            world, trange.tiles_range().volume()));
  DistArray_ array = (pmap ? DistArray_(world, trange, shape, pmap)
                           : DistArray_(world, trange, shape));

  // Spawn copy tasks
  madness::AtomicInt counter;
  counter = 0;
  std::int64_t n = 0;
  for (auto&& acc : array) {
    world.taskq.add(
        &detail::counted_eigen_subtensor_to_tensor<DistArray_, Tensor_>, &src,
        &array, acc.index(), &counter);
    ++n;
  }

  // Wait until the write tasks are complete
  array.world().await([&counter, n]() { return counter == n; });

  // Analyze tiles norms and truncate based on sparse policy
  if (is_sparse) truncate(array);

  return array;
}

/// Convert a TiledArray::DistArray object into a Eigen::Tensor object

/// This function will copy the contents of \c src into a \c Eigen::Tensor
/// object. The copy operation is done in parallel, and this function will block
/// until all elements of \c src have been copied into the result array tiles.
/// The size of \c src.world().size() must be equal to 1 or \c src must be a
/// replicated TiledArray::DistArray. Usage:
/// \code
/// TiledArray::TArrayD
/// array(world, trange);
/// // Set tiles of array ...
///
/// auto t = array_to_eigen_tensor(array);
/// \endcode
/// \tparam Tile the tile type of \c src
/// \tparam Policy the policy type of \c src
/// \param[in] src The TiledArray::DistArray<Tile,Policy> object whose contents
/// will be copied to the result.
/// \return A \c Eigen::Tensor object that is a copy of \c src
/// \throw TiledArray::Exception When world size is greater than
///        1 and \c src is not replicated
/// \param[in] target_rank the rank on which to create the Eigen:Tensor
///            containing the data of \c src ; if \c target_rank=-1 then
///            create the Eigen::Tensor on every rank (this requires
///            that \c src.is_replicated()==true )
/// \return Eigen::Tensor object containing the data of \c src , if my rank
/// equals
///         \c target_rank or \c target_rank==-1 ,
///         default-initialized Eigen::Tensor otherwise.
template <typename Tensor, typename Tile, typename Policy>
Tensor array_to_eigen_tensor(const TiledArray::DistArray<Tile, Policy>& src,
                             int target_rank = -1) {
  // Test preconditions
  if (target_rank == -1 && src.world().size() > 1 &&
      !src.pmap()->is_replicated())
    TA_ASSERT(
        src.world().size() == 1 &&
        "TiledArray::array_to_eigen_tensor(): a non-replicated array can only "
        "be converted to a Eigen::Tensor on every rank if the number of World "
        "ranks is 1.");

  using result_type = Tensor;

  // Construct the result
  if (target_rank == -1 || src.world().rank() == target_rank) {
    // if array is sparse must initialize to zero
    result_type result(src.trange().elements_range().extent());
    result.setZero();

    // Spawn tasks to copy array tiles to btas::Tensor
    madness::AtomicInt counter;
    counter = 0;
    int n = 0;
    for (std::size_t i = 0; i < src.size(); ++i) {
      if (!src.is_zero(i)) {
        src.world().taskq.add(
            &detail::counted_tensor_to_eigen_subtensor<Tile, result_type>,
            src.find(i), &result, &counter);
        ++n;
      }
    }

    // Wait until the write tasks are complete
    src.world().await([&counter, n]() { return counter == n; });

    return result;
  } else  // else
    return result_type{};
}

>>>>>>> 22bbd0f0
}  // namespace TiledArray

#endif  // TILEDARRAY_CONVERSIONS_EIGEN_H__INCLUDED<|MERGE_RESOLUTION|>--- conflicted
+++ resolved
@@ -680,8 +680,6 @@
       pmap);
 }
 
-<<<<<<< HEAD
-=======
 ///////////////// Eigen::Tensor conversions ////////////////////////////////////
 
 // clang-format off
@@ -1023,7 +1021,6 @@
     return result_type{};
 }
 
->>>>>>> 22bbd0f0
 }  // namespace TiledArray
 
 #endif  // TILEDARRAY_CONVERSIONS_EIGEN_H__INCLUDED