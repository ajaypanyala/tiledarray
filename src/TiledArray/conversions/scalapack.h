--- conflicted
+++ resolved
@@ -192,12 +192,8 @@
                                     bc_dist_.owner_coordinate(I, J));
   }
 
-<<<<<<< HEAD
-  TArray<T> tensor_from_matrix(const TiledRange& trange) const {
-=======
   template <typename Array = TArray<T>>
-  Array tensor_from_matrix(const TiledRange& trange) {
->>>>>>> 79e8936e
+  Array tensor_from_matrix(const TiledRange& trange) const {
     auto construct_tile = [&](Tensor<T>& tile, const Range& range) {
       tile = Tensor<T>(range);
 
@@ -282,15 +278,15 @@
  *
  *  @returns    Block-cyclic conversion of input DistArray
  */
-template <typename T>
-ScaLAPACKMatrix<T> array_to_block_cyclic( 
-  const TArray<T>&     array, 
+template <typename Array>
+ScaLAPACKMatrix<typename Array::element_type> array_to_block_cyclic( 
+  const Array&         array, 
   const blacspp::Grid& grid,
   size_t               MB,
   size_t               NB
 ) {
 
-  return ScaLAPACKMatrix<T>( array, grid, MB, NB );
+  return ScaLAPACKMatrix<typename Array::element_type>( array, grid, MB, NB );
 
 }
 
@@ -305,10 +301,10 @@
  *
  *  @returns DistArray conversion of input block-cyclic matrix
  */
-template <typename T>
-TArray<T> block_cyclic_to_array(
-  const ScaLAPACKMatrix<T>& matrix,
-  const TiledRange&         trange
+template <typename Array>
+Array block_cyclic_to_array(
+  const ScaLAPACKMatrix<typename Array::element_type>& matrix,
+  const TiledRange&                                  trange
 ) {
 
   return matrix.tensor_from_matrix( trange );
