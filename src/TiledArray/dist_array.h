/*
 *  This file is a part of TiledArray.
 *  Copyright (C) 2013  Virginia Tech
 *
 *  This program is free software: you can redistribute it and/or modify
 *  it under the terms of the GNU General Public License as published by
 *  the Free Software Foundation, either version 3 of the License, or
 *  (at your option) any later version.
 *
 *  This program is distributed in the hope that it will be useful,
 *  but WITHOUT ANY WARRANTY; without even the implied warranty of
 *  MERCHANTABILITY or FITNESS FOR A PARTICULAR PURPOSE.  See the
 *  GNU General Public License for more details.
 *
 *  You should have received a copy of the GNU General Public License
 *  along with this program.  If not, see <http://www.gnu.org/licenses/>.
 *
 */

#ifndef TILEDARRAY_ARRAY_H__INCLUDED
#define TILEDARRAY_ARRAY_H__INCLUDED

#include <cstdlib>

#include <TiledArray/replicator.h>
#include <TiledArray/pmap/replicated_pmap.h>
//#include <TiledArray/tensor.h>
#include <TiledArray/policies/dense_policy.h>
#include <TiledArray/array_impl.h>
#include <TiledArray/conversions/truncate.h>
#include <TiledArray/conversions/clone.h>

namespace TiledArray {

  // Forward declarations
  template <typename, typename> class Tensor;
  namespace expressions {
    template <typename, bool> class TsrExpr;
  } // namespace expressions


  /// A (multidimensional) tiled array

  /// DistArray is the local representation of a global object. This means that
  /// the local array object will only contain a portion of the data. It may be
  /// used to construct distributed tensor algebraic operations.
  /// \tparam T The element type of for array tiles
  /// \tparam Tile The tile type [ Default = \c Tensor<T> ]
  template <typename Tile = Tensor<double, Eigen::aligned_allocator<double> >,
      typename Policy = DensePolicy>
  class DistArray {
  public:
    typedef DistArray<Tile, Policy> DistArray_; ///< This object's type
    typedef TiledArray::detail::ArrayImpl<Tile, Policy> impl_type;
    typedef typename detail::numeric_type<Tile>::type element_type; ///< The tile element type
    typedef typename detail::scalar_type<Tile>::type scalar_type; ///< The tile scalar type
    typedef typename impl_type::trange_type trange_type; ///< Tile range type
    typedef typename impl_type::range_type range_type; ///< Range type for array tiling
    typedef typename impl_type::shape_type shape_type; ///< Shape type for array tiling
    typedef typename impl_type::range_type::index index; ///< Array coordinate index type
    typedef typename impl_type::size_type size_type; ///< Size type
    typedef typename impl_type::value_type value_type; ///< Tile type
    typedef typename impl_type::eval_type eval_type; ///< The tile evaluation type
    typedef typename impl_type::reference future; ///< Future of \c value_type
    typedef typename impl_type::reference reference; ///< \c future type
    typedef typename impl_type::const_reference const_reference; ///< \c future type
    typedef typename impl_type::iterator iterator; ///< Local tile iterator
    typedef typename impl_type::const_iterator const_iterator; ///< Local tile const iterator
    typedef typename impl_type::pmap_interface pmap_interface; ///< Process map interface type

  private:

    std::shared_ptr<impl_type> pimpl_; ///< Array implementation pointer

    static madness::AtomicInt cleanup_counter_;

    /// Array deleter function

    /// This function schedules a task for lazy cleanup. Array objects are
    /// deleted only after the object has been deleted in all processes.
    /// \param pimpl The implementation pointer to be deleted.
    static void lazy_deleter(const impl_type* const pimpl) {
      if(pimpl) {
        if(madness::initialized()) {
          World& world = pimpl->world();
          const madness::uniqueidT id = pimpl->id();
          cleanup_counter_++;

          try {
            world.gop.lazy_sync(id, [pimpl]() {
              delete pimpl;
              DistArray_::cleanup_counter_--;
            });
          }
          catch(madness::MadnessException& e) {
            fprintf(stderr, "!! ERROR TiledArray: madness::MadnessException thrown in Array::lazy_deleter().\n"
                            "%s\n"
                            "!! ERROR TiledArray: The exception has been absorbed.\n"
                            "!! ERROR TiledArray: rank=%i\n", e.what(), world.rank());

            cleanup_counter_--;
            delete pimpl;
          }
          catch(std::exception& e) {
            fprintf(stderr, "!! ERROR TiledArray: std::exception thrown in Array::lazy_deleter().\n"
                            "%s\n"
                            "!! ERROR TiledArray: The exception has been absorbed.\n"
                            "!! ERROR TiledArray: rank=%i\n", e.what(), world.rank());

            cleanup_counter_--;
            delete pimpl;
          }
          catch(...) {
            fprintf(stderr, "!! ERROR TiledArray: An unknown exception was thrown in Array::lazy_deleter().\n"
                            "!! ERROR TiledArray: The exception has been absorbed.\n"
                            "!! ERROR TiledArray: rank=%i\n", world.rank());

            cleanup_counter_--;
            delete pimpl;
          }
        } else {
          delete pimpl;
        }
      }
    }

    /// Sparse array initialization

    /// \param world The world where the array will live.
    /// \param trange The tiled range object that will be used to set the array tiling.
    /// \param shape The array shape that defines zero and non-zero tiles
    /// \param pmap The tile index -> process map
    static std::shared_ptr<impl_type>
    init(World& world, const trange_type& trange, const shape_type& shape,
        std::shared_ptr<pmap_interface> pmap)
    {
      // User level validation of input

      if(! pmap) {
        // Construct a default process map
        pmap = Policy::default_pmap(world, trange.tiles_range().volume());
      } else {
        // Validate the process map
        TA_USER_ASSERT(pmap->size() == trange.tiles_range().volume(),
            "Array::Array() -- The size of the process map is not equal to the number of tiles in the TiledRange object.");
        TA_USER_ASSERT(pmap->rank() == typename pmap_interface::size_type(world.rank()),
            "Array::Array() -- The rank of the process map is not equal to that of the world object.");
        TA_USER_ASSERT(pmap->procs() == typename pmap_interface::size_type(world.size()),
            "Array::Array() -- The number of processes in the process map is not equal to that of the world object.");
      }

      // Validate the shape
      TA_USER_ASSERT(! shape.empty(),
          "Array::Array() -- The shape is not initialized.");
      TA_USER_ASSERT(shape.validate(trange.tiles_range()),
          "Array::Array() -- The range of the shape is not equal to the tiles range.");

      return std::shared_ptr<impl_type>(new impl_type(world, trange, shape, pmap), lazy_deleter);
    }

  public:
    /// Default constructor

    /// Constructs an uninitialized array object. Uninitialized arrays contain
    /// no tile or meta data. Most of the functions are not available when the
    /// array is uninitialized, but these arrays may be assign via a tensor
    /// expression assignment or the copy construction.

    DistArray() : pimpl_() { }

    /// Copy constructor

    /// This is a shallow copy, that is no data is copied.
    /// \param other The array to be copied
    DistArray(const DistArray_& other) : pimpl_(other.pimpl_) { }

    /// Dense array constructor

    /// Constructs an array with the given meta data. This constructor only
    /// initializes the array meta data; the array tiles are empty and must be
    /// assigned by the user.
    /// \param world The world where the array will live.
    /// \param trange The tiled range object that will be used to set the array tiling.
    /// \param pmap The tile index -> process map
    DistArray(World& world, const trange_type& trange,
        const std::shared_ptr<pmap_interface>& pmap = std::shared_ptr<pmap_interface>()) :
      pimpl_(init(world, trange, shape_type(), pmap))
    { }

    /// Sparse array constructor

    /// Constructs an array with the given meta data. This constructor only
    /// initializes the array meta data; the array tiles are empty and must be
    /// assigned by the user.
    /// \param world The world where the array will live.
    /// \param trange The tiled range object that will be used to set the array tiling.
    /// \param shape The array shape that defines zero and non-zero tiles
    /// \param pmap The tile index -> process map
    DistArray(World& world, const trange_type& trange, const shape_type& shape,
        const std::shared_ptr<pmap_interface>& pmap = std::shared_ptr<pmap_interface>()) :
      pimpl_(init(world, trange, shape, pmap))
    { }


    /// Unary transform constructor

    /// This constructor uses the meta data of `other` to initialize the meta
    /// data of the new array. In addition, the tiles of the new array are also
    /// initialized using the `op` function/functor, which transforms
    /// each tile in `other` using `op`
    /// \param other The array to be copied
    template <typename OtherTile, typename Op>
    DistArray(const DistArray<OtherTile,Policy>& other, Op&& op) :
      pimpl_()
    {
      *this = foreach<Tile,OtherTile,Op>(other, op);
    }

    /// Destructor

    /// This is a distributed lazy destructor. The object will only be deleted
    /// after the last reference to the world object on all nodes has been
    /// destroyed.
    ~DistArray() { }

    /// Create a deep copy of this array

    /// \return An array that is equal to this array
    DistArray_ clone() const {
      return TiledArray::clone(*this);
    }

    /// Wait for lazy tile cleanup

    /// This function will wait for cleanup of tile data that has been
    /// scheduled for lazy deletion. Ready tasks will be executed by this
    /// function while waiting for cleanup. This function will timeout if
    /// the wait time exceeds the timeout specified in the `MAD_WAIT_TIMEOUT`
    /// environment variable. The default timeout is 900 seconds.
    /// \param world The world that to be used to execute ready tasks.
    /// \throw madness::MadnessException When timeout has been exceeded.
    static void wait_for_lazy_cleanup(World& world,
                                      const double = 60.0)
    {
      try {
        world.await([&]() { return (cleanup_counter_ == 0); }, true);
      } catch(...) {
        printf("%i: Array lazy cleanup timeout with %i pending cleanup(s)\n",
            world.rank(), int(cleanup_counter_));
        throw;
      }
    }

    /// Copy constructor

    /// This is a shallow copy, that is no data is copied.
    /// \param other The array to be copied
    DistArray_& operator=(const DistArray_& other) {
      pimpl_ = other.pimpl_;

      return *this;
    }

    /// Global object id

    /// \return A globally unique identifier.
    /// \note This function is primarily used for debugging purposes. Users
    /// should not rely on this function.
    madness::uniqueidT id() const { return pimpl_->id(); }

    /// Begin iterator factory function

    /// \return An iterator to the first local tile.
    iterator begin() {
      check_pimpl();
      return pimpl_->begin();
    }

    /// Begin const iterator factory function

    /// \return A const iterator to the first local tile.
    const_iterator begin() const {
      check_pimpl();
      return pimpl_->cbegin();
    }

    /// End iterator factory function

    /// \return An iterator to one past the last local tile.
    iterator end() {
      check_pimpl();
      return pimpl_->end();
    }

    /// End const iterator factory function

    /// \return A const iterator to one past the last local tile.
    const_iterator end() const {
      check_pimpl();
      return pimpl_->cend();
    }

    /// Find local or remote tile

    /// \tparam Index The index type
    /// \param i The tile index
    /// \return A \c future to tile \c i
    /// \throw TiledArray::Exception When tile \c i is zero
    template <typename Index>
    Future<value_type> find(const Index& i) const {
      check_index(i);
      return pimpl_->get(i);
    }

    /// Find local or remote tile

    /// \tparam Integer An integer type
    /// \param i The tile index, as an \c std::initializer_list<Integer>
    /// \return A \c future to tile \c i
    /// \throw TiledArray::Exception When tile \c i is zero
    template <typename Integer>
    Future<value_type> find(const std::initializer_list<Integer>& i) const {
      return find<std::initializer_list<Integer>>(i);
    }

    /// Set a tile and fill it using a sequence

    /// \tparam Index An index or integral type
    /// \tparam InIter An input iterator
    /// \param i The index or the ordinal of the tile to be set
    /// \param first The iterator that points to the start of the input sequence
    template <typename Index, typename InIter>
    typename std::enable_if<detail::is_input_iterator<InIter>::value>::type
    set(const Index& i, InIter first) {
      check_index(i);
      pimpl_->set(i, value_type(pimpl_->trange().make_tile_range(i), first));
    }

    /// Set a tile and fill it using a sequence

    /// \tparam Integer An integral type
    /// \tparam InIter An input iterator
    /// \param i The tile index, as an \c std::initializer_list<Integer>
    /// \param first The iterator that points to the new tile data
    template <typename Integer, typename InIter>
    typename std::enable_if<detail::is_input_iterator<InIter>::value>::type
    set(const std::initializer_list<Integer>& i, InIter first) {
      set<std::initializer_list<Integer>>(i, first);
    }

    /// Set a tile and fill it using a value

    /// \tparam Index An index or integral type
    /// \tparam InIter An input iterator
    /// \param i The index or the ordinal of the tile to be set
    /// \param value the value used to fill the tile
    template <typename Index>
    void set(const Index& i, const element_type& value = element_type()) {
      check_index(i);
      pimpl_->set(i, value_type(pimpl_->trange().make_tile_range(i), value));
    }

    /// Set a tile and fill it using a value

    /// \tparam Integer An integral type
    /// \tparam InIter An input iterator
    /// \param i The tile index, as an \c std::initializer_list<Integer>
    /// \param value the value used to fill the tile
    template <typename Integer>
    void set(const std::initializer_list<Integer>& i,
             const element_type& value = element_type()) {
      set<std::initializer_list<Integer>>(i, value);
    }

    /// Set a tile directly using a future

    /// \tparam Index An index or integral type
    /// \param i The index or the ordinal of the tile to be set
    /// \param f A future to the tile
    template <typename Index>
    void set(const Index& i, const Future<value_type>& f) {
      check_index(i);
      pimpl_->set(i, f);
    }

    /// Set a tile directly using a future

    /// \tparam Integer An integral type
    /// \param i The tile index, as an \c std::initializer_list<Integer>
    /// \param f A future to the tile
    template <typename Integer>
    void set(const std::initializer_list<Integer>& i,
             const Future<value_type>& f) {
      set<std::initializer_list<Integer>>(i, f);
    }

    /// Set a tile using a Tile object

    /// \tparam Index An index or integral type
    /// \param i The tile index to be set
    /// \param v The tile value
    template <typename Index>
    void set(const Index& i, const value_type& v) {
      check_index(i);
      pimpl_->set(i, v);
    }

    /// Set a tile using a Tile object

    /// \tparam Integer An integral type
    /// \param i The tile index, as an \c std::initializer_list<Integer>
    /// \param v The tile value
    template <typename Integer>
    void set(const std::initializer_list<Integer>& i, const value_type& v) {
      set<std::initializer_list<Integer>>(i, v);
    }

    /// Fill all local tiles

    /// \param value The fill value
    /// \param skip_set If false, will throw if any tiles are already set
    void fill_local(const element_type& value = element_type(), bool skip_set = false) {
      init_tiles([=] (const range_type& range)
          { return value_type(range, value); }, skip_set);
    }

    /// Fill all local tiles

    /// \param value The fill value
    /// \param skip_set If false, will throw if any tiles are already set
    void fill(const element_type& value = element_type(), bool skip_set = false) {
      fill_local(value, skip_set);
    }

    /// Fill all local tiles with random values obtained as \code (element_type)std::rand()/RAND_MAX \endcode
    /// \param skip_set If false, will throw if any tiles are already set
    void fill_random(bool skip_set = false) {
      init_elements([](const auto &) {
        return (element_type)std::rand() / RAND_MAX;
      });
    }

    /// Initialize (local) tiles with a user provided functor

    /// This function is used to initialize tiles of the array via a function
    /// (or functor). The work is done in parallel, therefore \c op must be a
    /// thread safe function/functor. The signature of the functor should be:
    /// \code
    /// value_type op(const range_type&)
    /// \endcode
    /// For example, in the following code, the array tiles are initialized with
    /// random numbers from 0 to 1:
    /// \code
    /// array.init_tiles([] (const TiledArray::Range& range) -> TiledArray::Tensor<double>
    ///     {
    ///        // Initialize the tile with the given range object
    ///        TiledArray::Tensor<double> tile(range);
    ///
    ///        // Initialize the random number generator
    ///        std::default_random_engine generator;
    ///        std::uniform_real_distribution<double> distribution(0.0,1.0);
    ///
    ///        // Fill the tile with random numbers
    ///        for(auto& value : tile)
    ///           value = distribution(generator);
    ///
    ///        return tile;
    ///     });
    /// \endcode
    /// \tparam Op Tile operation type
    /// \param op The operation used to generate tiles
    /// \param skip_set If false, will throw if any tiles are already set
    template <typename Op>
    void init_tiles(Op&& op, bool skip_set = false) {
      check_pimpl();

      auto it = pimpl_->pmap()->begin();
      const auto end = pimpl_->pmap()->end();
      for(; it != end; ++it) {
        const auto index = *it;
        if(! pimpl_->is_zero(index)) {
          if (skip_set) {
            auto fut = find(index);
            if (fut.probe())
              continue;
          }
          Future<value_type> tile = pimpl_->world().taskq.add(
              [] (DistArray_* array, const size_type index, const Op& op) -> value_type
              { return op(array->trange().make_tile_range(index)); },
              this, index, op);
          set(index, tile);
        }
      }
    }

    /// Initialize (local) elements with a user provided functor

    /// This function is used to initialize elements of the array via a function
    /// (or functor). The work is done in parallel, therefore \c op must be a
    /// thread safe function/functor. The signature of the functor should be:
    /// \code
    /// value_type op(const index&)
    /// \endcode
    /// For example, in the following code, the array elements are initialized with
    /// random numbers from 0 to 1:
    /// \code
    /// array.init_elements([] (const auto&)
    ///     {
    ///        return (double)std::rand() / RAND_MAX;
    ///     });
    /// \endcode
    /// \tparam Op Element generator type
    /// \param op The operation used to generate elements
    /// \param skip_set If false, will throw if any tiles are already set
    template <typename Op>
    void init_elements(Op&& op, bool skip_set = false) {
      init_tiles([op] (const TiledArray::Range& range) -> value_type
      {
        // Initialize the tile with the given range object
        TiledArray::Tensor<double> tile(range);

        // Initialize tile elements
        for(auto& idx: range)
          tile[idx] = op(idx);

        return tile;
       });
    }

    /// Tiled range accessor

    /// \return A const reference to the tiled range object for the array
    const trange_type& trange() const {
      check_pimpl();
      return pimpl_->trange();
    }

    /// Tile range accessor

    /// \return A const reference to the range object for the array tiles
    const range_type& range() const {
      check_pimpl();
      return pimpl_->range();
    }

    /// \deprecated use DistArray::elements_range()
    DEPRECATED const typename trange_type::tiles_range_type& elements() const {
      return elements_range();
    }

    /// Element range accessor

    /// \return A const reference to the range object for the array elements
    const typename trange_type::tiles_range_type& elements_range() const {
      check_pimpl();
      return pimpl_->trange().elements_range();
    }

    size_type size() const {
      check_pimpl();
      return pimpl_->size();
    }

    /// Create a tensor expression

    /// \param vars A string with a comma-separated list of variables
    /// \return A const tensor expression object
    TiledArray::expressions::TsrExpr<const DistArray_, true>
    operator ()(const std::string& vars) const {
#ifndef NDEBUG
      const unsigned int n = 1u + std::count_if(vars.begin(), vars.end(),
          [](const char c) { return c == ','; });
      if(bool(pimpl_) && n != pimpl_->trange().tiles_range().rank()) {
        if(TiledArray::get_default_world().rank() == 0) {
          TA_USER_ERROR_MESSAGE( \
              "The number of array annotation variables is not equal to the array dimension:" \
              << "\n    number of variables  = " << n \
              << "\n    array dimension      = " << pimpl_->trange().tiles_range().rank() );
        }

        TA_EXCEPTION("The number of array annotation variables is not equal to the array dimension.");
      }
#endif // NDEBUG
      return TiledArray::expressions::TsrExpr<const DistArray_, true>(*this, vars);
    }

    /// Create a tensor expression

    /// \param vars A string with a comma-separated list of variables
    /// \return A non-const tensor expression object
    TiledArray::expressions::TsrExpr<DistArray_, true>
    operator ()(const std::string& vars) {
#ifndef NDEBUG
      const unsigned int n = 1u + std::count_if(vars.begin(), vars.end(),
          [](const char c) { return c == ','; });
      if(bool(pimpl_) && n != pimpl_->trange().tiles_range().rank()) {
        if(TiledArray::get_default_world().rank() == 0) {
          TA_USER_ERROR_MESSAGE( \
              "The number of array annotation variables is not equal to the array dimension:" \
              << "\n    number of variables  = " << n \
              << "\n    array dimension      = " << pimpl_->trange().tiles_range().rank() );
        }

        TA_EXCEPTION("The number of array annotation variables is not equal to the array dimension.");
      }
#endif // NDEBUG
      return TiledArray::expressions::TsrExpr<DistArray_, true>(*this, vars);
    }

    /// \deprecated use DistArray::world()
    DEPRECATED World& get_world() const {
      check_pimpl();
      return pimpl_->world();
    }

    /// World accessor

    /// \return A reference to the world that owns this array.
    World& world() const {
      check_pimpl();
      return pimpl_->world();
    }

    /// \deprecated use DistArray::pmap()
    DEPRECATED const std::shared_ptr<pmap_interface>& get_pmap() const {
      check_pimpl();
      return pimpl_->pmap();
    }

    /// Process map accessor

    /// \return A reference to the process map that owns this array.
    const std::shared_ptr<pmap_interface>& pmap() const {
      check_pimpl();
      return pimpl_->pmap();
    }

    /// Check dense/sparse

    /// \return \c true when \c Array is dense, \c false otherwise.
    bool is_dense() const {
      check_pimpl();
      return pimpl_->is_dense();
    }

    /// \deprecated use DistArray::shape()
    DEPRECATED const shape_type& get_shape() const {  return pimpl_->shape(); }

    /// Shape accessor

    /// Returns shape object. No communication is required.
    /// \return reference to the shape object.
    /// \throw TiledArray::Exception When the Array is dense.
    inline const shape_type& shape() const {  return pimpl_->shape(); }

    /// Tile ownership

    /// \tparam Index An index type
    /// \param i The index of a tile
    /// \return The process ID of the owner of a tile.
    /// \note This does not indicate whether a tile exists or not. Only, the
    /// rank of the process that would own it if it does exist.
    template <typename Index>
    ProcessID owner(const Index& i) const {
      check_index(i);
      return pimpl_->owner(i);
    }

    /// Tile ownership

    /// \tparam Index An index type
    /// \param i The index of a tile
    /// \return The process ID of the owner of a tile.
    /// \note This does not indicate whether a tile exists or not. Only, the
    /// rank of the process that would own it if it does exist.
    template <typename Index1>
    ProcessID owner(const std::initializer_list<Index1>& i) const {
      return owner<std::initializer_list<Index1>>(i);
    }

    /// Check if the tile at index \c i is stored locally

    /// \tparam Index A coordinate or ordinal index type
    /// \param i The coordinate or ordinal index of the tile to be checked
    /// \return \c true if \c owner(i) is equal to the MPI process rank,
    /// otherwise \c false.
    template <typename Index>
    bool is_local(const Index& i) const {
      check_index(i);
      return pimpl_->is_local(i);
    }

    /// Check if the tile at index \c i is stored locally

    /// \tparam Index A coordinate or ordinal index type
    /// \param i The coordinate or ordinal index of the tile to be checked
    /// \return \c true if \c owner(i) is equal to the MPI process rank,
    /// otherwise \c false.
    template <typename Index1>
    bool is_local(const std::initializer_list<Index1>& i) const {
      return is_local<std::initializer_list<Index1>>(i);
    }

    /// Check for zero tiles

    /// \return \c true if tile at index \c i is zero, false if the tile is
    /// non-zero or remote existence data is not available.
    template <typename Index>
    bool is_zero(const Index& i) const {
      check_index(i);
      return pimpl_->is_zero(i);
    }

    /// Check for zero tiles

    /// \return \c true if tile at index \c i is zero, false if the tile is
    /// non-zero or remote existence data is not available.
    template <typename Index1>
    bool is_zero(const std::initializer_list<Index1>& i) const {
      return is_zero<std::initializer_list<Index1>>(i);
    }

    /// Swap this array with \c other

    /// \param other The array to be swapped with this array.
    void swap(DistArray_& other) { std::swap(pimpl_, other.pimpl_); }

    /// Convert a distributed array into a replicated array
    void make_replicated() {
      check_pimpl();
      if((! pimpl_->pmap()->is_replicated()) && (world().size() > 1)) {
        // Construct a replicated array
<<<<<<< HEAD
        auto pmap = std::make_shared<detail::ReplicatedPmap>(world(), size());
=======
        std::shared_ptr<pmap_interface> pmap = std::make_shared<detail::ReplicatedPmap>(world(), size());
>>>>>>> 85f62f85
        DistArray_ result = DistArray_(world(), trange(), shape(), pmap);

        // Create the replicator object that will do an all-to-all broadcast of
        // the local tile data.
        auto replicator =
            std::make_shared<detail::Replicator<DistArray_>>(*this, result);

        // Put the replicator pointer in the deferred cleanup object so it will
        // be deleted at the end of the next fence.
        TA_ASSERT(replicator.unique()); // Required for deferred_cleanup
        madness::detail::deferred_cleanup(world(), replicator);

        DistArray_::operator=(result);
      }
    }

    /// Update shape data and remove tiles that are below the zero threshold

    /// \note This function is a no-op for dense arrays.
    void truncate() { TiledArray::truncate(*this); }

    /// Check if the array is initialized

    /// \return \c false if the array has been default initialized, otherwise
    /// \c true.
    bool is_initialized() const { return static_cast<bool>(pimpl_); }

  private:

    template <typename Index>
    typename std::enable_if<std::is_integral<Index>::value>::type
    check_index(const Index i) const {
      check_pimpl();
      TA_USER_ASSERT(pimpl_->range().includes(i),
          "The ordinal index used to access an array tile is out of range.");
    }

    template <typename Index>
    typename std::enable_if<! std::is_integral<Index>::value>::type
    check_index(const Index& i) const {
      check_pimpl();
      TA_USER_ASSERT(pimpl_->range().includes(i),
          "The coordinate index used to access an array tile is out of range.");
      TA_USER_ASSERT(i.size() == pimpl_->trange().tiles_range().rank(),
          "The number of elements in the coordinate index does not match the dimension of the array.");
    }

    template <typename Index1>
    void check_index(const std::initializer_list<Index1>& i) const {
      check_index<std::initializer_list<Index1>>(i);
    }

    /// Makes sure pimpl has been initialized
    void check_pimpl() const {
      TA_USER_ASSERT(pimpl_,
          "The Array has not been initialized, likely reason: it was default constructed and used.");
    }

  }; // class Array


  template <typename Tile, typename Policy>
  madness::AtomicInt DistArray<Tile, Policy>::cleanup_counter_;

#ifndef TILEDARRAY_HEADER_ONLY

  extern template
  class DistArray<Tensor<double, Eigen::aligned_allocator<double> >, DensePolicy>;
  extern template
  class DistArray<Tensor<float, Eigen::aligned_allocator<float> >, DensePolicy>;
  extern template
  class DistArray<Tensor<int, Eigen::aligned_allocator<int> >, DensePolicy>;
  extern template
  class DistArray<Tensor<long, Eigen::aligned_allocator<long> >, DensePolicy>;
//  extern template
//  class DistArray<Tensor<std::complex<double>, Eigen::aligned_allocator<std::complex<double> > >, DensePolicy>;
//  extern template
//  class DistArray<Tensor<std::complex<float>, Eigen::aligned_allocator<std::complex<float> > >, DensePolicy>

  extern template
  class DistArray<Tensor<double, Eigen::aligned_allocator<double> >, SparsePolicy>;
  extern template
  class DistArray<Tensor<float, Eigen::aligned_allocator<float> >, SparsePolicy>;
  extern template
  class DistArray<Tensor<int, Eigen::aligned_allocator<int> >, SparsePolicy>;
  extern template
  class DistArray<Tensor<long, Eigen::aligned_allocator<long> >, SparsePolicy>;
//  extern template
//  class DistArray<Tensor<std::complex<double>, Eigen::aligned_allocator<std::complex<double> > >, SparsePolicy>;
//  extern template
//  class DistArray<Tensor<std::complex<float>, Eigen::aligned_allocator<std::complex<float> > >, SparsePolicy>;

#endif // TILEDARRAY_HEADER_ONLY

  /// Add the tensor to an output stream

  /// This function will iterate through all tiles on node 0 and print non-zero
  /// tiles. It will wait for each tile to be evaluated (i.e. it is a blocking
  /// function). Tasks will continue to be processed.
  /// \tparam T The element type of Array
  /// \tparam Tile The Tile type
  /// \param os The output stream
  /// \param a The array to be put in the output stream
  /// \return A reference to the output stream
  template <typename Tile, typename Policy>
  inline std::ostream& operator<<(std::ostream& os, const DistArray<Tile, Policy>& a) {
    if(a.world().rank() == 0) {
      for(std::size_t i = 0; i < a.size(); ++i)
        if(! a.is_zero(i)) {
          const typename DistArray<Tile, Policy>::value_type tile = a.find(i).get();
          os << i << ": " << tile  << "\n";
        }
    }
    a.world().gop.fence();
    return os;
  }

} // namespace TiledArray

#endif // TILEDARRAY_ARRAY_H__INCLUDED<|MERGE_RESOLUTION|>--- conflicted
+++ resolved
@@ -730,11 +730,7 @@
       check_pimpl();
       if((! pimpl_->pmap()->is_replicated()) && (world().size() > 1)) {
         // Construct a replicated array
-<<<<<<< HEAD
         auto pmap = std::make_shared<detail::ReplicatedPmap>(world(), size());
-=======
-        std::shared_ptr<pmap_interface> pmap = std::make_shared<detail::ReplicatedPmap>(world(), size());
->>>>>>> 85f62f85
         DistArray_ result = DistArray_(world(), trange(), shape(), pmap);
 
         // Create the replicator object that will do an all-to-all broadcast of
