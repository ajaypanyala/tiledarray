--- conflicted
+++ resolved
@@ -98,28 +98,16 @@
 
 template <typename T, typename Range, typename Storage>
 decltype(auto) make_ti(const btas::Tensor<T, Range, Storage>& arg) {
-<<<<<<< HEAD
-  return TiledArray::detail::TensorInterface<const T, Range,
-                                             btas::Tensor<T, Range, Storage>>(
-      arg.range(), arg.data());
-=======
   return TiledArray::detail::TensorInterface<const T, TiledArray::Range,
                                              btas::Tensor<T, Range, Storage>>(
       TiledArray::detail::make_ta_range(arg.range()), arg.data());
->>>>>>> aff3cbe8
 }
 
 template <typename T, typename Range, typename Storage>
 decltype(auto) make_ti(btas::Tensor<T, Range, Storage>& arg) {
-<<<<<<< HEAD
-  return TiledArray::detail::TensorInterface<T, Range,
-                                             btas::Tensor<T, Range, Storage>>(
-      arg.range(), arg.data());
-=======
   return TiledArray::detail::TensorInterface<T, TiledArray::Range,
                                              btas::Tensor<T, Range, Storage>>(
       TiledArray::detail::make_ta_range(arg.range()), arg.data());
->>>>>>> aff3cbe8
 }
 
 template <typename... Args>
