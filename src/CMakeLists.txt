--- conflicted
+++ resolved
@@ -194,11 +194,7 @@
 )
 
 # the list of libraries on which TiledArray depends on, will be cached later
-<<<<<<< HEAD
-set(_TILEDARRAY_DEPENDENCIES MADworld "${LAPACK_LIBRARIES}" TiledArray_Eigen TiledArray_BTAS)
-=======
 set(_TILEDARRAY_DEPENDENCIES MADworld "${LAPACK_LIBRARIES}" TiledArray_Eigen BTAS::BTAS)
->>>>>>> 2fa01d6e
 
 # TODO better ways to handle tiledarray cuda dependency
 if(CUDA_FOUND)
