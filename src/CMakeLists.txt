#
#  This file is a part of TiledArray.
#  Copyright (C) 2013  Virginia Tech
#
#  This program is free software: you can redistribute it and/or modify
#  it under the terms of the GNU General Public License as published by
#  the Free Software Foundation, either version 3 of the License, or
#  (at your option) any later version.
#
#  This program is distributed in the hope that it will be useful,
#  but WITHOUT ANY WARRANTY; without even the implied warranty of
#  MERCHANTABILITY or FITNESS FOR A PARTICULAR PURPOSE.  See the
#  GNU General Public License for more details.
#
#  You should have received a copy of the GNU General Public License
#  along with this program.  If not, see <http://www.gnu.org/licenses/>.
#
#  Justus Calvin
#  Department of Chemistry, Virginia Tech
#
#  CMakeLists.txt
#  Jul 19, 2013
#

# library headers
<<<<<<< HEAD
include_directories(${TiledArray_INCLUDE_DIRS})
file(GLOB_RECURSE tiledarray_header_files RELATIVE_PATH *.h)

# Install header files
=======
>>>>>>> 4f85b05e
install(
  DIRECTORY
      ${PROJECT_SOURCE_DIR}/src/
      ${PROJECT_BINARY_DIR}/src/
  DESTINATION ${CMAKE_INSTALL_INCLUDEDIR}
  FILES_MATCHING PATTERN "*.h"
  PATTERN "CMakeFiles" EXCLUDE
)

# Create the TiledArray library
#file(GLOB_RECURSE tiledarray_src_files RELATIVE_PATH *.cpp)
#add_library(tiledarray ${tiledarray_src_files} ${tiledarray_header_files})

# Install library
#install(TARGETS tiledarray DESTINATION lib)<|MERGE_RESOLUTION|>--- conflicted
+++ resolved
@@ -23,13 +23,10 @@
 #
 
 # library headers
-<<<<<<< HEAD
 include_directories(${TiledArray_INCLUDE_DIRS})
 file(GLOB_RECURSE tiledarray_header_files RELATIVE_PATH *.h)
 
 # Install header files
-=======
->>>>>>> 4f85b05e
 install(
   DIRECTORY
       ${PROJECT_SOURCE_DIR}/src/
